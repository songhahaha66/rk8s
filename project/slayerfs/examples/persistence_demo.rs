use clap::Parser;
use slayerfs::cadapter::client::ObjectClient;
use slayerfs::cadapter::localfs::LocalFsBackend;
use slayerfs::chuck::chunk::ChunkLayout;
use slayerfs::chuck::store::ObjectBlockStore;
use slayerfs::fuse::mount::mount_vfs_unprivileged;
use slayerfs::meta::MetaStore;
use slayerfs::meta::config::DatabaseType;
use slayerfs::meta::factory::MetaStoreFactory;
use slayerfs::meta::stores::{DatabaseMetaStore, EtcdMetaStore, RedisMetaStore};
use slayerfs::vfs::fs::VFS;
use std::path::PathBuf;
use std::sync::Arc;
use tokio::signal;
#[cfg(target_os = "linux")]
use tokio::signal::unix::{SignalKind, signal};
use tracing_subscriber::{layer::SubscriberExt, util::SubscriberInitExt};

#[derive(Parser)]
#[command(author, version, about, long_about = None)]
struct Args {
    /// Configuration file path (e.g. slayerfs-sqlite.yml, slayerfs-etcd.yml)
    #[arg(short, long)]
    config: PathBuf,

    /// Mount point path
    #[arg(short, long, default_value = "/tmp/mount")]
    mount: PathBuf,

    /// Backend storage path
    #[arg(short, long, default_value = "/tmp/db")]
    storage: PathBuf,
}

/// Process config file and adjust SQLite path to absolute path
fn process_config_for_backend(
    config_content: &str,
    meta_dir: &std::path::Path,
) -> Result<String, Box<dyn std::error::Error>> {
    let config: serde_yaml::Value = serde_yaml::from_str(config_content)?;

    if let Some(database) = config.get("database") {
        if let Some(db_type) = database.get("type").and_then(|t| t.as_str()) {
            match db_type {
                "sqlite" => {
                    let db_path = meta_dir.join("metadata.db");
                    let sqlite_url = format!("sqlite://{}?mode=rwc", db_path.display());

                    let processed_config = format!(
                        r#"database:
  type: sqlite
  url: "{}"
"#,
                        sqlite_url
                    );

                    println!("SQLite database path: {}", db_path.display());
                    Ok(processed_config)
                }
                "postgres" => {
                    println!("Using PostgreSQL database backend");
                    Ok(config_content.to_string())
                }
                "etcd" => {
                    println!("Using etcd distributed backend");
                    Ok(config_content.to_string())
                }
                "redis" => {
                    println!("Using Redis metadata backend");
                    Ok(config_content.to_string())
                }
                _ => Err(format!("Unsupported database type: {}", db_type).into()),
            }
        } else {
            Err("Missing database.type field in config file".into())
        }
    } else {
        Err("Missing database configuration in config file".into())
    }
}

#[tokio::main]
async fn main() -> Result<(), Box<dyn std::error::Error>> {
    let filter = tracing_subscriber::EnvFilter::try_from_default_env()
        .or_else(|_| tracing_subscriber::EnvFilter::try_new("info"))
        .unwrap();

    tracing_subscriber::registry()
        .with(tracing_subscriber::fmt::layer().with_ansi(true))
        .with(filter)
        .init();

    #[cfg(not(target_os = "linux"))]
    {
        eprintln!("This demo only works on Linux (requires FUSE support).");
        eprintln!("If you're on Windows, please run under WSL/WSL2 or Linux host.");
        std::process::exit(2);
    }

    #[cfg(target_os = "linux")]
    {
        let args = Args::parse();
        let config_file = args.config;
        let mount_point = args.mount;
        let backend_storage = args.storage;

        println!("=== SlayerFS Persistence Demo ===");
        println!("Config file: {}", config_file.display());
        println!("Data storage: {}", backend_storage.display());
        println!("Mount point: {}", mount_point.display());
        println!();

        if !config_file.exists() {
            eprintln!(
                "Error: Config file {} does not exist",
                config_file.display()
            );
            eprintln!();
            eprintln!("Please create a config file or use existing ones:");
            eprintln!("  slayerfs-sqlite.yml   # SQLite database backend");
            eprintln!("  slayerfs-etcd.yml    # etcd distributed backend");
            std::process::exit(1);
        }

        std::fs::create_dir_all(&mount_point).map_err(|e| {
            format!(
                "Cannot create mount point directory {}: {}",
                mount_point.display(),
                e
            )
        })?;
        std::fs::create_dir_all(&backend_storage).map_err(|e| {
            format!(
                "Cannot create storage directory {}: {}",
                backend_storage.display(),
                e
            )
        })?;
        #[cfg(unix)]
        {
            use std::os::unix::fs::PermissionsExt;
            let permissions = std::fs::Permissions::from_mode(0o755);
            std::fs::set_permissions(&mount_point, permissions)?;
        }

        let layout = ChunkLayout::default();
        let client = ObjectClient::new(LocalFsBackend::new(&backend_storage));
        let store = ObjectBlockStore::new(client.clone());

        let config_content = std::fs::read_to_string(&config_file)
            .map_err(|e| format!("Cannot read config file: {}", e))?;

        let meta_config_dir = backend_storage.join(".slayerfs");
        std::fs::create_dir_all(&meta_config_dir)?;

        let target_config_path = meta_config_dir.join("slayerfs.yml");
        let processed_config = process_config_for_backend(&config_content, &meta_config_dir)?;
        std::fs::write(&target_config_path, processed_config)?;

        let config = slayerfs::meta::config::Config::from_file(&target_config_path)
            .map_err(|e| format!("Failed to load config file: {}", e))?;
        let meta_store: Arc<dyn MetaStore> = match &config.database.db_config {
            DatabaseType::Sqlite { .. } | DatabaseType::Postgres { .. } => {
                MetaStoreFactory::<DatabaseMetaStore>::create_from_config(config.clone())
                    .await
                    .map_err(|e| format!("Failed to initialize metadata storage: {}", e))?
                    .store()
            }
            DatabaseType::Redis { .. } => {
                MetaStoreFactory::<RedisMetaStore>::create_from_config(config.clone())
                    .await
                    .map_err(|e| format!("Failed to initialize metadata storage: {}", e))?
                    .store()
            }
            DatabaseType::Etcd { .. } => {
<<<<<<< HEAD
                let store = EtcdMetaStore::from_config(config.clone())
                    .await
                    .map_err(|e| format!("Failed to initialize etcd metadata storage: {}", e))?;
                Arc::new(store)
            }
            _ => MetaStoreFactory::<DatabaseMetaStore>::create_from_config(config.clone())
                .await
                .map_err(|e| format!("Failed to initialize metadata storage: {}", e))?
                .store(),
=======
                MetaStoreFactory::<EtcdMetaStore>::create_from_config(config.clone())
                    .await
                    .map_err(|e| format!("Failed to initialize metadata storage: {}", e))?
                    .store()
            }
>>>>>>> 563fc7b3
        };

        let fs = VFS::new(layout, store, meta_store.clone())
            .await
            .expect("create VFS");

        println!("Starting garbage collector...");

        let gc_handle = tokio::spawn({
            let meta_store = meta_store.clone();
            let object_client = client.clone();
            async move {
                use slayerfs::daemon::worker::start_gc;
                use std::sync::Arc;

                start_gc(meta_store, Arc::new(object_client), None).await;
            }
        });

        println!("Mounting filesystem...");

        if std::fs::metadata(&mount_point)
            .map(|m| !m.is_dir())
            .unwrap_or(false)
        {
            return Err(format!("Mount point {} is not a directory", mount_point.display()).into());
        }

        if let Ok(entries) = std::fs::read_dir(&mount_point) {
            let count = entries.count();
            if count > 0 {
                eprintln!(
                    "Warning: Mount point {} is not empty, may already be mounted",
                    mount_point.display()
                );
                eprintln!("Please unmount first or use an empty directory");
                eprintln!("Try: fusermount -u {}", mount_point.display());
                return Err("Mount point not empty".into());
            }
        }

        let handle = mount_vfs_unprivileged(fs, &mount_point)
            .await
            .map_err(|e| format!("Failed to mount filesystem: {}", e))?;

        println!(
            "SlayerFS successfully mounted at: {}",
            mount_point.display()
        );

        println!("Press Ctrl+C to exit and unmount filesystem...");

        // Wait for either SIGINT (Ctrl+C) or SIGTERM (e.g. external umount/kill)
        let mut sigterm = signal(SignalKind::terminate())?;
        let reason = tokio::select! {
            _ = signal::ctrl_c() => "SIGINT/Ctrl+C",
            _ = sigterm.recv() => "SIGTERM",
        };

        println!("\nUnmounting filesystem ({reason})...");

        handle.unmount().await?;
        println!("Filesystem unmounted");

        // Stop GC task
        gc_handle.abort();
        let _ = gc_handle.await;

        Ok(())
    }
}<|MERGE_RESOLUTION|>--- conflicted
+++ resolved
@@ -173,23 +173,11 @@
                     .store()
             }
             DatabaseType::Etcd { .. } => {
-<<<<<<< HEAD
-                let store = EtcdMetaStore::from_config(config.clone())
-                    .await
-                    .map_err(|e| format!("Failed to initialize etcd metadata storage: {}", e))?;
-                Arc::new(store)
-            }
-            _ => MetaStoreFactory::<DatabaseMetaStore>::create_from_config(config.clone())
-                .await
-                .map_err(|e| format!("Failed to initialize metadata storage: {}", e))?
-                .store(),
-=======
                 MetaStoreFactory::<EtcdMetaStore>::create_from_config(config.clone())
                     .await
                     .map_err(|e| format!("Failed to initialize metadata storage: {}", e))?
                     .store()
             }
->>>>>>> 563fc7b3
         };
 
         let fs = VFS::new(layout, store, meta_store.clone())
