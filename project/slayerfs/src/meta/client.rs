mod cache;
mod path_trie;
#[allow(dead_code)]
pub mod session;

use crate::chuck::SliceDesc;
use crate::meta::config::{CacheCapacity, CacheTtl};
use crate::meta::layer::MetaLayer;
use crate::meta::store::{
    DirEntry, FileAttr, MetaError, MetaStore, OpenFlags, SetAttrFlags, SetAttrRequest,
    StatFsSnapshot,
};
use crate::meta::stores::{CacheInvalidationEvent, EtcdMetaStore, EtcdWatchWorker, WatchConfig};
use crate::vfs::fs::FileType;
use async_trait::async_trait;
use dashmap::DashMap;
use if_addrs::get_if_addrs;
use moka::future::Cache;
use std::sync::Arc;
use std::sync::atomic::{AtomicBool, AtomicI64, Ordering};
use std::time::Duration;
use std::{collections::HashSet, process};
use tokio::sync::{Mutex, mpsc};
use tracing::{info, warn};

use crate::vfs::extract_ino_and_chunk_index;
use cache::InodeCache;
use chrono::Utc;
use hostname::get as get_hostname;
use path_trie::PathTrie;
use session::{SessionInfo, SessionManager};

const ROOT_INODE: i64 = 1;

/// Configuration options for `MetaClient` that correspond to the core metadata
/// behaviours implemented by the Go `baseMeta`. Only a minimal subset of
/// fields is supported for now; additional knobs can be added as the Rust
/// client gains feature parity.
#[derive(Debug, Clone)]
#[allow(dead_code)]
pub struct MetaClientOptions {
    /// Optional mount point string used for diagnostics and session payloads.
    pub mount_point: Option<String>,
    /// Interval used by the background session heartbeat task.
    pub session_heartbeat: Duration,
    /// When true, metadata mutating operations return `MetaError::NotSupported`.
    pub read_only: bool,
    /// Disable background maintenance tasks (reserved for future use).
    pub no_background_jobs: bool,
    /// When true, lookups fall back to case-insensitive matching similar to
    /// JuiceFS `CaseInsensi`.
    pub case_insensitive: bool,
}

impl Default for MetaClientOptions {
    fn default() -> Self {
        Self {
            mount_point: None,
            session_heartbeat: DEFAULT_SESSION_HEARTBEAT,
            read_only: false,
            no_background_jobs: false,
            case_insensitive: false,
        }
    }
}
const DEFAULT_SESSION_HEARTBEAT: Duration = Duration::from_secs(30);

/// Metadata client with intelligent caching
///
/// This client wraps a MetaStore and provides transparent caching for:
/// - Inode attributes (file metadata)
/// - Directory children (directory listings)
/// - Path-to-inode mappings (path resolution)
pub struct MetaClient<T: MetaStore> {
    store: Arc<T>,
    options: MetaClientOptions,
    root: AtomicI64,
    #[allow(dead_code)]
    umounting: AtomicBool,
    inode_cache: InodeCache,
    /// it's absolute path.
    /// Used for quick lookups and invalidation
    path_cache: Cache<String, i64>,
    /// Path trie for efficient prefix-based invalidation
    /// Replaces the old flat inode_to_paths mapping with O(depth) operations
    path_trie: Arc<PathTrie>,
    /// Reverse index: inode -> paths (for quick lookup during invalidation)
    /// Kept separate from trie for O(1) inode-to-paths lookup
    /// it's absolute path.
    inode_to_paths: Arc<DashMap<i64, Vec<String>>>,

    /// Manages background session heartbeats when enabled by callers.
    #[allow(dead_code)]
    session_manager: Arc<SessionManager<T>>,

    /// Watch Worker for etcd cache invalidation (for now only used for etcd).
    /// TODO: Now that we use the watch worker to invalidate cache in real-time,
    /// may want to consider a more detailed data caching approach.
    #[allow(dead_code)]
    watch_worker: Option<Arc<EtcdWatchWorker>>,
}

impl<T: MetaStore + 'static> MetaClient<T> {
    /// Creates a new MetaClient with cache configuration.
    ///
    /// # Arguments
    ///
    /// * `store` - The underlying metadata storage implementation
    /// * `capacity` - Cache capacity configuration (inode and path)
    /// * `ttl` - Cache TTL (time-to-live) configuration
    ///
    /// # Returns
    ///
    /// A new `MetaClient` instance with initialized caches
    #[allow(dead_code)]
    pub fn new(store: Arc<T>, capacity: CacheCapacity, ttl: CacheTtl) -> Arc<Self> {
        Self::with_options(store, capacity, ttl, MetaClientOptions::default())
    }

    /// Creates a new `MetaClient` with cache configuration and additional
    /// behavioural options ported from the JuiceFS `baseMeta` implementation.
    pub fn with_options(
        store: Arc<T>,
        capacity: CacheCapacity,
        ttl: CacheTtl,
        options: MetaClientOptions,
    ) -> Arc<Self> {
        // Detect if this is an etcd backend and start Watch Worker
        let watch_worker = if options.no_background_jobs {
            None
        } else if let Some(etcd_store) = store.as_any().downcast_ref::<EtcdMetaStore>() {
            let client = etcd_store.get_client();

            // Create Watch Worker configuration
            // Watch all metadata keys
            // TODO: Consider watching only specific prefixes?
            // For now, watch everything for simplicity
            let config = WatchConfig {
                key_prefix: "".to_string(),
                event_buffer_size: 1000,
                debug: false,
            };

            let (mut worker, invalidation_rx) = EtcdWatchWorker::new(client, config);

            if let Err(e) = worker.start() {
                warn!("Failed to start Watch Worker: {}", e);
                None
            } else {
                info!("Watch Worker started for etcd backend");

                // Start the invalidation handler after creating MetaClient
                let worker_arc = Arc::new(worker);
                let rx = Arc::new(Mutex::new(invalidation_rx));
                Some((worker_arc, rx))
            }
        } else {
            None
        };

        let root_ino = store.root_ino();

        // Create MetaClient
        let client = Arc::new(Self {
            store: store.clone(),
            options,
            root: AtomicI64::new(root_ino),
            umounting: AtomicBool::new(false),
            inode_cache: InodeCache::new(capacity.inode as u64, ttl.inode_ttl),
            path_cache: Cache::builder()
                .max_capacity(capacity.path as u64)
                .time_to_live(ttl.path_ttl)
                .build(),
            path_trie: Arc::new(PathTrie::new()),
            inode_to_paths: Arc::new(DashMap::new()),
            session_manager: Arc::new(SessionManager::new(store.clone())),
            watch_worker: watch_worker.as_ref().map(|(w, _)| w.clone()),
        });

        // Start cache invalidation handler if Watch Worker is active
        if let Some((_, rx)) = watch_worker.clone() {
            let client_clone = client.clone();
            tokio::spawn(async move {
                client_clone.handle_cache_invalidation(rx).await;
            });
        }

        if !client.options.read_only && !client.options.no_background_jobs {
            let client_clone = client.clone();
            tokio::spawn(async move {
                if let Err(err) = client_clone.start_default_session().await {
                    warn!("MetaClient: failed to auto-start session: {err}");
                }
            });
        }

        client
    }

    /// Returns the current root inode honoured by the client. This mirrors
    /// `baseMeta.root` which may differ from the physical root after `chroot`.
    pub fn root(&self) -> i64 {
        self.root.load(Ordering::SeqCst)
    }

    /// Returns the client options used when constructing this instance.
    #[allow(dead_code)]
    pub fn options(&self) -> &MetaClientOptions {
        &self.options
    }

    /// Returns a clone of the underlying raw `MetaStore` handle.
    /// Update the logical root inode. All subsequent metadata lookups treat
    /// `ROOT_INODE` as an alias for `inode`.
    #[allow(dead_code)]
    pub fn chroot(&self, inode: i64) {
        self.root.store(inode, Ordering::SeqCst);
    }

    fn check_root(&self, inode: i64) -> i64 {
        match inode {
            0 => ROOT_INODE,
            ROOT_INODE => self.root(),
            _ => inode,
        }
    }

    fn ensure_writable(&self) -> Result<(), MetaError> {
        if self.options.read_only {
            Err(MetaError::NotSupported(
                "metadata client configured read-only".to_string(),
            ))
        } else {
            Ok(())
        }
    }

    fn ensure_background_jobs(&self) -> Result<(), MetaError> {
        if self.options.no_background_jobs {
            Err(MetaError::NotSupported(
                "background jobs disabled".to_string(),
            ))
        } else {
            Ok(())
        }
    }

    fn mark_umounting(&self) {
        self.umounting.store(true, Ordering::SeqCst);
    }

    fn clear_umounting(&self) {
        self.umounting.store(false, Ordering::SeqCst);
    }

    fn is_umounting(&self) -> bool {
        self.umounting.load(Ordering::SeqCst)
    }
    /// Starts a background heartbeat session with the underlying store.
    ///
    /// Callers provide a `SessionInfo` struct containing session parameters understood by the backend;
    /// the client will register or update the session and then begin periodic heartbeats.
    #[allow(dead_code)]
    pub async fn start_session(&self, session_info: SessionInfo) -> Result<(), MetaError> {
        if self.options.read_only {
            info!("MetaClient: read-only mode, skipping session start");
            return Ok(());
        }
        self.ensure_background_jobs()?;
        self.clear_umounting();
        let session_manager = self.session_manager.clone();
        session_manager.start(session_info).await
    }

    /// Builds a default session payload and starts the heartbeat task.
    #[allow(dead_code)]
    pub async fn start_default_session(&self) -> Result<(), MetaError> {
        let payload = self.build_session_payload()?;
        self.start_session(payload).await
    }

    /// Stops the background heartbeat session if it was previously started.
    #[allow(dead_code)]
    pub async fn shutdown_session(&self) {
        self.mark_umounting();
        self.session_manager.shutdown().await;
    }

    /// Finds and removes stale sessions using store-provided helpers.
    ///
    /// Returns the number of sessions successfully cleaned. Failures are
    /// logged and skipped to keep the maintenance loop best-effort.
    #[allow(dead_code)]
    fn build_session_payload(&self) -> Result<SessionInfo, MetaError> {
        let host_name = get_hostname()
            .map_err(MetaError::from)?
            .into_string()
            .unwrap_or_else(|_| "unknown-host".to_string());
        let ip_addrs = Self::collect_local_ip_addrs()?;

        Ok(SessionInfo {
            version: env!("CARGO_PKG_VERSION").to_string(),
            host_name,
            ip_addrs,
            mount_point: self.options.mount_point.clone(),
            mount_time: Utc::now(),
            process_id: process::id(),
            created_at: Utc::now(),
        })
    }

    #[allow(dead_code)]
    fn collect_local_ip_addrs() -> Result<Vec<String>, MetaError> {
        let interfaces = get_if_addrs().map_err(MetaError::from)?;
        let mut addrs = HashSet::new();

        for iface in interfaces {
            let ip = iface.ip();
            if !ip.is_loopback() {
                addrs.insert(ip.to_string());
            }
        }

        let mut addrs: Vec<String> = addrs.into_iter().collect();
        addrs.sort();
        Ok(addrs)
    }
    /// Handle cache invalidation events from Watch Worker
    ///
    /// This runs in a background task and processes events from etcd Watch Worker
    /// to maintain cache consistency across multiple clients.
    async fn handle_cache_invalidation(
        self: Arc<Self>,
        rx: Arc<Mutex<mpsc::Receiver<CacheInvalidationEvent>>>,
    ) {
        let mut rx = rx.lock().await;

        info!("Cache invalidation handler started");

        while let Some(event) = rx.recv().await {
            if self.is_umounting() {
                break;
            }
            match event {
                CacheInvalidationEvent::InvalidateInode(ino) => {
                    self.inode_cache.invalidate_inode(ino).await;

                    if let Some(paths_entry) = self.inode_to_paths.get(&ino) {
                        for path in paths_entry.value() {
                            self.path_cache.invalidate(path).await;
                        }
                    }
                }

                CacheInvalidationEvent::InvalidateParentChildren(parent_ino) => {
                    self.invalidate_parent_path(parent_ino).await;
                }
                CacheInvalidationEvent::AddChild {
                    parent_ino,
                    name,
                    child_ino,
                } => {
                    self.inode_cache
                        .add_child(parent_ino, name, child_ino)
                        .await;
                    self.invalidate_parent_path(parent_ino).await;
                }

                CacheInvalidationEvent::RemoveChild { parent_ino, name } => {
                    self.inode_cache.remove_child(parent_ino, &name).await;
                    self.invalidate_parent_path(parent_ino).await;
                }

                CacheInvalidationEvent::UpdateInodeMetadata { ino, metadata } => {
                    self.inode_cache.update_metadata(ino, metadata).await;
                }

                CacheInvalidationEvent::UpdateChildren {
                    parent_ino,
                    children,
                } => {
                    self.inode_cache
                        .replace_children(parent_ino, children)
                        .await;
                    self.invalidate_parent_path(parent_ino).await;
                }
            }
        }

        info!("Cache invalidation handler stopped (channel closed)");
    }

    /// Intelligently invalidates path cache entries for a parent directory.
    ///
    /// # Strategy (Trie-based approach)
    ///
    /// When a modification occurs (create/delete/rename), we:
    /// 1. Find all paths that resolve to this parent inode (O(1) using reverse index)
    /// 2. For each path, remove its entire subtree from the trie (O(depth))
    /// 3. Invalidate all affected paths from the path cache
    /// 4. Clean up the reverse index for all removed paths
    ///
    /// # Arguments
    ///
    /// * `parent_ino` - The parent directory inode that was modified
    async fn invalidate_parent_path(&self, parent_ino: i64) {
        let parent_ino = self.check_root(parent_ino);
        // Step 1: Get all paths that resolve to this parent inode (O(1))
        if let Some(entry) = self.inode_to_paths.get(&parent_ino) {
            let paths = entry.value().clone();
            drop(entry);

            // Step 2: Remove each path and its descendants from the trie
            for parent_path in &paths {
                // Remove from trie - this automatically removes all child paths
                // E.g., removing "/a/b" also removes "/a/b/c", "/a/b/d", etc.
                // Returns Vec<(String, Vec<i64>)> with path and inodes BEFORE deletion
                let removed_info = self.path_trie.remove_by_prefix(parent_path).await;

                // Step 3: Invalidate all removed paths from Moka cache and clean up reverse index
                for (removed_path, inodes) in &removed_info {
                    // Invalidate from path cache
                    self.path_cache.invalidate(removed_path).await;

                    // Step 4: Clean up reverse index for all removed paths
                    // This fixes the memory leak where child path entries weren't cleaned up
                    for ino in inodes {
                        // Remove this specific path from the inode's path list
                        if let Some(mut entry) = self.inode_to_paths.get_mut(ino) {
                            entry.retain(|p| p != removed_path);
                            // If no more paths point to this inode, remove the entry
                            if entry.is_empty() {
                                drop(entry);
                                self.inode_to_paths.remove(ino);
                            }
                        }
                    }
                }
            }

            // Clean up the parent's reverse index entry
            self.inode_to_paths.remove(&parent_ino);
        } else {
            // Fallback: if we don't have reverse mapping, invalidate all
            // This maintains correctness even if the reverse mapping is incomplete
            self.path_cache.invalidate_all();
        }
    }

    /// Resolves a file path to its corresponding inode number.
    ///
    /// This method walks through the path components from root to leaf,
    /// utilizing both inode cache and path cache for performance optimization.
    ///
    /// # Arguments
    ///
    /// * `path` - The absolute path to resolve (must start with '/')
    ///
    /// # Returns
    ///
    /// * `Ok(i64)` - The inode number of the file/directory
    /// * `Err(MetaError::NotFound)` - If any component in the path doesn't exist
    /// * `Err(MetaError::...)` - Other metadata errors
    pub async fn resolve_path(&self, path: &str) -> Result<i64, MetaError> {
        info!("MetaClient: Resolving path: {}", path);

        let root = self.root();
        if path == "/" {
            return Ok(root);
        }

        if let Some(ino) = self.path_cache.get(path).await {
            info!("MetaClient: Path cache HIT for '{}' -> inode {}", path, ino);
            return Ok(ino);
        }

        info!("MetaClient: Path cache MISS for '{}'", path);

        let mut current_ino = root;
        let segments: Vec<&str> = path
            .trim_start_matches('/')
            .split('/')
            .filter(|s| !s.is_empty())
            .collect();

        for seg in segments {
            let child_ino = self
                .cached_lookup(current_ino, seg)
                .await?
                .ok_or_else(|| MetaError::NotFound(current_ino))?;

            current_ino = child_ino;
        }

        // Cache the resolved path in both caches
        self.path_cache.insert(path.to_string(), current_ino).await;

        // Store in trie for efficient prefix-based invalidation
        self.path_trie.insert(path, current_ino).await;

        // Maintain reverse index: inode -> paths
        self.inode_to_paths
            .entry(current_ino)
            .or_default()
            .push(path.to_string());

        Ok(current_ino)
    }

    /// Retrieves file attributes (metadata) for a given inode with caching.
    ///
    /// This is a cache-aware wrapper around the underlying store's stat operation.
    ///
    /// # Arguments
    ///
    /// * `ino` - The inode number to query
    ///
    /// # Returns
    ///
    /// * `Ok(Some(FileAttr))` - The file attributes if the inode exists
    /// * `Ok(None)` - If the inode doesn't exist
    /// * `Err(MetaError)` - On storage errors
    async fn cached_stat(&self, ino: i64) -> Result<Option<FileAttr>, MetaError> {
        let inode = self.check_root(ino);
        info!("MetaClient: stat request for inode {}", inode);

        if let Some(attr) = self.inode_cache.get_attr(inode).await {
            info!("MetaClient: Inode cache HIT for inode {}", inode);
            return Ok(Some(attr));
        }

        info!("MetaClient: Inode cache MISS for inode {}", inode);

        let attr = self.store.stat(inode).await?;

        if let Some(ref a) = attr {
            info!("MetaClient: Caching attr for inode {}", inode);
            self.inode_cache.insert_node(inode, a.clone(), None).await;
        }

        Ok(attr)
    }

    /// Looks up a child entry by name within a parent directory with caching.
    ///
    /// This is a cache-aware wrapper around the underlying store's lookup operation.
    ///
    /// # Arguments
    ///
    /// * `parent` - The inode number of the parent directory
    /// * `name` - The name of the child entry to look up
    ///
    /// # Returns
    ///
    /// * `Ok(Some(i64))` - The inode number of the child entry if found
    /// * `Ok(None)` - If no entry with the given name exists in the parent
    /// * `Err(MetaError)` - On storage errors
    async fn cached_lookup(&self, parent: i64, name: &str) -> Result<Option<i64>, MetaError> {
        let parent = self.check_root(parent);
        info!("MetaClient: lookup request for ({}, '{}')", parent, name);

        if let Some(ino) = self.inode_cache.lookup(parent, name).await {
            info!(
                "MetaClient: Inode cache HIT for ({}, '{}') -> inode {}",
                parent, name, ino
            );
            return Ok(Some(ino));
        }

        info!("MetaClient: Inode cache MISS for ({}, '{}')", parent, name);

        let result = self.store.lookup(parent, name).await?;

        if let Some(ino) = result {
            info!(
                "MetaClient: Caching lookup result ({}, '{}') -> inode {}",
                parent, name, ino
            );
            if let Ok(Some(attr)) = self.store.stat(ino).await {
                self.inode_cache.insert_node(ino, attr, Some(parent)).await;
            }
            self.inode_cache
                .add_child(parent, name.to_string(), ino)
                .await;
            Ok(result)
        } else if self.options.case_insensitive {
            self.resolve_case(parent, name).await
        } else {
            Ok(None)
        }
    }

    async fn resolve_case(&self, parent: i64, name: &str) -> Result<Option<i64>, MetaError> {
        let entries = self.store.readdir(parent).await?;
        for entry in entries {
            if entry.name.eq_ignore_ascii_case(name) {
                if let Ok(Some(attr)) = self.store.stat(entry.ino).await {
                    self.inode_cache
                        .insert_node(entry.ino, attr, Some(parent))
                        .await;
                }
                self.inode_cache
                    .add_child(parent, entry.name.clone(), entry.ino)
                    .await;
                return Ok(Some(entry.ino));
            }
        }
        Ok(None)
    }
}

#[async_trait]
#[allow(dead_code)]
impl<T: MetaStore + 'static> MetaLayer for MetaClient<T> {
    fn name(&self) -> &'static str {
        self.store.name()
    }

    fn root_ino(&self) -> i64 {
        self.root()
    }

    fn chroot(&self, inode: i64) {
        MetaClient::chroot(self, inode);
    }

    async fn initialize(&self) -> Result<(), MetaError> {
        self.store.initialize().await
    }

    async fn stat_fs(&self) -> Result<StatFsSnapshot, MetaError> {
        self.store.stat_fs().await
    }

    async fn stat(&self, ino: i64) -> Result<Option<FileAttr>, MetaError> {
        self.cached_stat(ino).await
    }

    async fn lookup(&self, parent: i64, name: &str) -> Result<Option<i64>, MetaError> {
        self.cached_lookup(parent, name).await
    }

    async fn lookup_path(&self, path: &str) -> Result<Option<(i64, FileType)>, MetaError> {
        let ino = match self.resolve_path(path).await {
            Ok(ino) => ino,
            Err(MetaError::NotFound(_)) => return Ok(None),
            Err(e) => return Err(e),
        };

        let attr = self
            .cached_stat(ino)
            .await?
            .ok_or(MetaError::NotFound(ino))?;

        Ok(Some((ino, attr.kind)))
    }

    async fn readdir(&self, ino: i64) -> Result<Vec<DirEntry>, MetaError> {
        let inode = self.check_root(ino);
        info!("MetaClient: readdir request for inode {}", inode);

        if let Some(entries) = self.inode_cache.readdir(inode).await {
            info!(
                "MetaClient: Inode cache HIT for readdir inode {} ({} entries)",
                inode,
                entries.len()
            );
            return Ok(entries);
        }

        info!("MetaClient: Inode cache MISS for readdir inode {}", inode);

        let mut entries = self.store.readdir(inode).await?;
        // Sort once before caching so readops always return stable ordering by name.
        entries.sort_by(|a, b| a.name.cmp(&b.name));

        info!(
            "MetaClient: Caching readdir result for inode {} ({} entries)",
            inode,
            entries.len()
        );

        // Ensure parent directory node is in cache before loading children
        self.inode_cache
            .ensure_node_in_cache(inode, &*self.store, None)
            .await?;

        // Load all children from database into cache, replacing any stale data
        let children_data: Vec<(String, i64)> =
            entries.iter().map(|e| (e.name.clone(), e.ino)).collect();
        self.inode_cache.load_children(inode, children_data).await;

        // Also cache each child's attributes
        for entry in &entries {
            if let Ok(Some(attr)) = self.store.stat(entry.ino).await {
                self.inode_cache
                    .insert_node(entry.ino, attr, Some(inode))
                    .await;
            }
        }

        Ok(entries)
    }

    async fn mkdir(&self, parent: i64, name: String) -> Result<i64, MetaError> {
        self.ensure_writable()?;
        let parent = self.check_root(parent);
        info!("MetaClient: mkdir operation for ({}, '{}')", parent, name);

        let ino = self.store.mkdir(parent, name.clone()).await?;

        info!("MetaClient: mkdir created inode {}, updating cache", ino);

        // Ensure parent node is in cache
        self.inode_cache
            .ensure_node_in_cache(parent, &self.store, None)
            .await?;

        // Cache the new directory node
        if let Ok(Some(attr)) = self.store.stat(ino).await {
            self.inode_cache.insert_node(ino, attr, Some(parent)).await;
        }
        self.inode_cache.add_child(parent, name, ino).await;

        self.invalidate_parent_path(parent).await;

        Ok(ino)
    }

    async fn rmdir(&self, parent: i64, name: &str) -> Result<(), MetaError> {
        self.ensure_writable()?;
        let parent = self.check_root(parent);
        info!("MetaClient: rmdir operation for ({}, '{}')", parent, name);

        self.store.rmdir(parent, name).await?;

        info!("MetaClient: rmdir completed, updating cache");

        self.inode_cache.remove_child(parent, name).await;
        self.invalidate_parent_path(parent).await;

        Ok(())
    }

    async fn create_file(&self, parent: i64, name: String) -> Result<i64, MetaError> {
        self.ensure_writable()?;
        let parent = self.check_root(parent);
        info!(
            "MetaClient: create_file operation for ({}, '{}')",
            parent, name
        );

        let ino = self.store.create_file(parent, name.clone()).await?;

        info!(
            "MetaClient: create_file created inode {}, updating cache",
            ino
        );

        // Ensure parent node is in cache
        self.inode_cache
            .ensure_node_in_cache(parent, &self.store, None)
            .await?;

        // Cache the new file node
        if let Ok(Some(attr)) = self.store.stat(ino).await {
            self.inode_cache.insert_node(ino, attr, Some(parent)).await;
        }
        self.inode_cache.add_child(parent, name, ino).await;

        self.invalidate_parent_path(parent).await;

        Ok(ino)
    }

    async fn link(&self, ino: i64, parent: i64, name: &str) -> Result<FileAttr, MetaError> {
        self.ensure_writable()?;
        let inode = self.check_root(ino);
        let parent = self.check_root(parent);
        info!(
            "MetaClient: link operation for inode {} into ({}, '{}')",
            inode, parent, name
        );

        let attr = self.store.link(inode, parent, name).await?;

        self.inode_cache
            .ensure_node_in_cache(parent, &self.store, None)
            .await?;

        self.inode_cache
            .insert_node(inode, attr.clone(), Some(parent))
            .await;
        self.inode_cache
            .add_child(parent, name.to_string(), inode)
            .await;

        self.invalidate_parent_path(parent).await;

        Ok(attr)
    }

    async fn symlink(
        &self,
        parent: i64,
        name: &str,
        target: &str,
    ) -> Result<(i64, FileAttr), MetaError> {
        self.ensure_writable()?;
        let parent = self.check_root(parent);
        info!(
            "MetaClient: symlink operation for ({}, '{}') -> '{}'",
            parent, name, target
        );

        let (ino, attr) = self.store.symlink(parent, name, target).await?;

        info!("MetaClient: symlink created inode {}, updating cache", ino);

        self.inode_cache
            .ensure_node_in_cache(parent, &self.store, None)
            .await?;

        self.inode_cache
            .insert_node(ino, attr.clone(), Some(parent))
            .await;
        self.inode_cache
            .add_child(parent, name.to_string(), ino)
            .await;

        self.invalidate_parent_path(parent).await;

        Ok((ino, attr))
    }

    async fn unlink(&self, parent: i64, name: &str) -> Result<(), MetaError> {
        self.ensure_writable()?;
        let parent = self.check_root(parent);
        info!("MetaClient: unlink operation for ({}, '{}')", parent, name);

        self.store.unlink(parent, name).await?;

        info!("MetaClient: unlink completed, updating cache");

        self.inode_cache.remove_child(parent, name).await;
        self.invalidate_parent_path(parent).await;

        Ok(())
    }

    async fn rename(
        &self,
        old_parent: i64,
        old_name: &str,
        new_parent: i64,
        new_name: String,
    ) -> Result<(), MetaError> {
        self.ensure_writable()?;
        let old_parent = self.check_root(old_parent);
        let new_parent = self.check_root(new_parent);
        info!(
            "MetaClient: rename operation from ({}, '{}') to ({}, '{}')",
            old_parent, old_name, new_parent, new_name
        );

        self.store
            .rename(old_parent, old_name, new_parent, new_name.clone())
            .await?;

        info!("MetaClient: rename completed, updating cache");

        if let Some(child_ino) = self
            .inode_cache
            .remove_child_but_keep_inode(old_parent, old_name)
            .await
        {
            // Ensure new parent node is in cache before adding child
            self.inode_cache
                .ensure_node_in_cache(new_parent, &self.store, None)
                .await?;

            self.inode_cache
                .add_child(new_parent, new_name, child_ino)
                .await;

            if let Some(child_node) = self.inode_cache.get_node(child_ino).await {
                child_node.set_parent(new_parent).await;
            }
        }

        // Invalidate both old and new parent paths since both directories changed
        self.invalidate_parent_path(old_parent).await;
        if old_parent != new_parent {
            self.invalidate_parent_path(new_parent).await;
        }

        // Invalidate parent directory stat caches since their mtime/ctime changed
        self.inode_cache.invalidate_inode(old_parent).await;
        if old_parent != new_parent {
            self.inode_cache.invalidate_inode(new_parent).await;
        }

        Ok(())
    }

    async fn set_file_size(&self, ino: i64, size: u64) -> Result<(), MetaError> {
        self.ensure_writable()?;
        let inode = self.check_root(ino);
        self.store.set_file_size(inode, size).await?;

        // Update cached attribute
        if let Some(node) = self.inode_cache.get_node(inode).await {
            let mut attr = node.attr.write().await;
            attr.size = size;
        }

        Ok(())
    }

<<<<<<< HEAD
    async fn set_attr(
        &self,
        ino: i64,
        req: &SetAttrRequest,
        flags: SetAttrFlags,
    ) -> Result<FileAttr, MetaError> {
        self.ensure_writable()?;
        let inode = self.check_root(ino);
        let attr = self.store.set_attr(inode, req, flags).await?;
        self.inode_cache
            .insert_node(inode, attr.clone(), None)
            .await;
        Ok(attr)
    }

    async fn open(&self, ino: i64, flags: OpenFlags) -> Result<FileAttr, MetaError> {
        let inode = self.check_root(ino);
        self.store.open(inode, flags).await
    }

    async fn close(&self, ino: i64) -> Result<(), MetaError> {
        let inode = self.check_root(ino);
        self.store.close(inode).await
    }

=======
>>>>>>> c73e424b
    async fn get_parent(&self, ino: i64) -> Result<Option<i64>, MetaError> {
        let inode = self.check_root(ino);
        if let Some(node) = self.inode_cache.get_node(inode).await
            && let Some(parent) = node.get_parent().await
        {
            return Ok(Some(parent));
        }

        self.store.get_parent(inode).await
    }

    async fn get_name(&self, ino: i64) -> Result<Option<String>, MetaError> {
        let inode = self.check_root(ino);
        if let Some(parent_ino) = self.get_parent(inode).await?
            && let Some(parent_node) = self.inode_cache.get_node(parent_ino).await
        {
            let children_lock = parent_node.children.read().await;
            if let Some(children_map) = children_lock.get_map() {
                for (name, child_ino) in children_map.iter() {
                    if *child_ino == inode {
                        return Ok(Some(name.clone()));
                    }
                }
            }
        }

        self.store.get_name(inode).await
    }

    async fn get_path(&self, ino: i64) -> Result<Option<String>, MetaError> {
        let inode = self.check_root(ino);
        if inode == self.root() {
            return Ok(Some("/".to_string()));
        }

        let node = self.inode_cache.get_node(inode).await;
        if node.is_none() {
            return self.store.get_path(inode).await;
        }

        let mut path_segments = Vec::new();
        let mut current_ino = inode;

        while current_ino != self.root() {
            let current_node = self.inode_cache.get_node(current_ino).await;
            if current_node.is_none() {
                return self.store.get_path(inode).await;
            }

            let parent_ino = current_node.as_ref().unwrap().get_parent().await;
            if parent_ino.is_none() {
                return self.store.get_path(inode).await;
            }

            let parent = parent_ino.unwrap();
            let parent_node_opt = self.inode_cache.get_node(parent).await;
            if parent_node_opt.is_none() {
                return self.store.get_path(inode).await;
            }

            let parent_node = parent_node_opt.unwrap();
            let mut found_name = None;
            let children_lock = parent_node.children.read().await;
            if let Some(children_map) = children_lock.get_map() {
                for (name, child_ino) in children_map.iter() {
                    if *child_ino == current_ino {
                        found_name = Some(name.clone());
                        break;
                    }
                }
            }

            if found_name.is_none() {
                return self.store.get_path(inode).await;
            }

            path_segments.push(found_name.unwrap());
            current_ino = parent;
        }

        path_segments.reverse();
        Ok(Some(format!("/{}", path_segments.join("/"))))
    }

    async fn read_symlink(&self, ino: i64) -> Result<String, MetaError> {
        let inode = self.check_root(ino);
        info!("MetaClient: read_symlink request for inode {}", inode);
        self.store.read_symlink(inode).await
    }

    async fn set_attr(
        &self,
        ino: i64,
        req: &SetAttrRequest,
        flags: SetAttrFlags,
    ) -> Result<FileAttr, MetaError> {
        self.ensure_writable()?;
        let inode = self.check_root(ino);
        self.store.set_attr(inode, req, flags).await
    }

    async fn open(&self, ino: i64, flags: OpenFlags) -> Result<FileAttr, MetaError> {
        let inode = self.check_root(ino);
        self.store.open(inode, flags).await
    }

    async fn close(&self, ino: i64) -> Result<(), MetaError> {
        let inode = self.check_root(ino);
        self.store.close(inode).await
    }

    async fn get_deleted_files(&self) -> Result<Vec<i64>, MetaError> {
        self.store.get_deleted_files().await
    }

    async fn remove_file_metadata(&self, ino: i64) -> Result<(), MetaError> {
        self.ensure_writable()?;
        self.store.remove_file_metadata(ino).await
    }

    async fn get_slices(&self, chunk_id: u64) -> Result<Vec<SliceDesc>, MetaError> {
        let (inode, chunk_index) = extract_ino_and_chunk_index(chunk_id);
        if let Some(slices) = self.inode_cache.get_slices(inode, chunk_index).await {
            return Ok(slices);
        }
        self.store.get_slices(chunk_id).await
    }

    async fn append_slice(&self, chunk_id: u64, slice: SliceDesc) -> Result<(), MetaError> {
        self.ensure_writable()?;

        let (inode, chunk_index) = extract_ino_and_chunk_index(chunk_id);
        self.store.append_slice(chunk_id, slice).await?;
        self.inode_cache
            .append_slice(inode, chunk_index, slice)
            .await;
        Ok(())
    }

    async fn next_id(&self, key: &str) -> Result<i64, MetaError> {
        self.ensure_writable()?;
        self.store.next_id(key).await
    }

    async fn start_session(&self, session_info: SessionInfo) -> Result<(), MetaError> {
        MetaClient::start_session(self, session_info).await
    }

    async fn shutdown_session(&self) -> Result<(), MetaError> {
        MetaClient::shutdown_session(self).await;
        Ok(())
    }
}

#[cfg(test)]
mod tests {
    use super::*;
    use crate::meta::config::{CacheConfig, ClientOptions, Config, DatabaseConfig, DatabaseType};
    use crate::meta::stores::database_store::DatabaseMetaStore;
    use crate::vfs::chunk_id_for;
    use std::time::Duration;

    async fn create_test_client() -> Arc<MetaClient<DatabaseMetaStore>> {
        create_test_client_with_capacity(100, 100).await
    }

    async fn create_test_client_with_capacity(
        inode_capacity: usize,
        path_capacity: usize,
    ) -> Arc<MetaClient<DatabaseMetaStore>> {
        let db_path = "sqlite::memory:".to_string();

        let config = Config {
            database: DatabaseConfig {
                db_config: DatabaseType::Sqlite { url: db_path },
            },
            cache: CacheConfig::default(),
            client: ClientOptions::default(),
        };

        let store = Arc::new(DatabaseMetaStore::from_config(config).await.unwrap());

        let capacity = CacheCapacity {
            inode: inode_capacity,
            path: path_capacity,
        };

        let ttl = CacheTtl {
            inode_ttl: Duration::from_secs(60),
            path_ttl: Duration::from_secs(60),
        };

        MetaClient::new(store, capacity, ttl)
    }

    /// Test scenario: Call readdir immediately after creating files to verify fully_loaded flag handling
    ///
    /// Steps:
    /// 1. Create multiple files (children state is Partial at this point)
    /// 2. Call readdir (should load complete list from database, set state to Complete)
    /// 3. Call readdir again (should hit cache)
    /// 4. Create new file (incremental update to already fully loaded cache)
    /// 5. Call readdir again (should contain all files including newly created one)
    #[tokio::test]
    async fn test_readdir_after_incremental_creates() {
        let client = create_test_client().await;

        // Step 1: Create initial files
        let file1 = client
            .create_file(1, "file1.txt".to_string())
            .await
            .unwrap();
        let file2 = client
            .create_file(1, "file2.txt".to_string())
            .await
            .unwrap();

        // At this point root's children are in Partial state
        // because they were only added incrementally via add_child

        // Step 2: First readdir - should load complete list from database
        let entries = client.readdir(1).await.unwrap();
        assert_eq!(entries.len(), 2, "First readdir should return 2 files");

        // Verify returned files
        let names: Vec<String> = entries.iter().map(|e| e.name.clone()).collect();
        assert!(
            names.contains(&"file1.txt".to_string()),
            "Should contain file1.txt"
        );
        assert!(
            names.contains(&"file2.txt".to_string()),
            "Should contain file2.txt"
        );

        // Step 3: Second readdir - should hit cache
        let entries2 = client.readdir(1).await.unwrap();
        assert_eq!(
            entries2.len(),
            2,
            "Second readdir should return same 2 files"
        );

        // Step 4: Create new file
        let file3 = client
            .create_file(1, "file3.txt".to_string())
            .await
            .unwrap();

        // Step 5: Third readdir - should contain all 3 files
        let entries3 = client.readdir(1).await.unwrap();
        assert_eq!(entries3.len(), 3, "Third readdir should return all 3 files");

        let names3: Vec<String> = entries3.iter().map(|e| e.name.clone()).collect();
        assert!(
            names3.contains(&"file1.txt".to_string()),
            "Should contain file1.txt"
        );
        assert!(
            names3.contains(&"file2.txt".to_string()),
            "Should contain file2.txt"
        );
        assert!(
            names3.contains(&"file3.txt".to_string()),
            "Should contain file3.txt"
        );

        // Verify all files can be found via lookup
        assert_eq!(client.lookup(1, "file1.txt").await.unwrap(), Some(file1));
        assert_eq!(client.lookup(1, "file2.txt").await.unwrap(), Some(file2));
        assert_eq!(client.lookup(1, "file3.txt").await.unwrap(), Some(file3));
    }

    /// Test scenario: Create and traverse nested directories
    ///
    /// Directory structure:
    /// /
    /// ├── projects/
    /// │   ├── rust/
    /// │   │   ├── main.rs
    /// │   │   └── lib.rs
    /// │   └── python/
    /// │       └── app.py
    /// └── docs/
    ///     └── README.md
    #[tokio::test]
    async fn test_nested_directory_operations() {
        let client = create_test_client().await;

        // Create directory tree
        let projects = client.mkdir(1, "projects".to_string()).await.unwrap();
        let docs = client.mkdir(1, "docs".to_string()).await.unwrap();

        let rust_dir = client.mkdir(projects, "rust".to_string()).await.unwrap();
        let python_dir = client.mkdir(projects, "python".to_string()).await.unwrap();

        // Create files in each directory
        let main_rs = client
            .create_file(rust_dir, "main.rs".to_string())
            .await
            .unwrap();
        let _lib_rs = client
            .create_file(rust_dir, "lib.rs".to_string())
            .await
            .unwrap();
        let app_py = client
            .create_file(python_dir, "app.py".to_string())
            .await
            .unwrap();
        let readme = client
            .create_file(docs, "README.md".to_string())
            .await
            .unwrap();

        // Test root directory
        let root_entries = client.readdir(1).await.unwrap();
        assert_eq!(root_entries.len(), 2, "Root should have 2 directories");
        let root_names: Vec<String> = root_entries.iter().map(|e| e.name.clone()).collect();
        assert!(root_names.contains(&"projects".to_string()));
        assert!(root_names.contains(&"docs".to_string()));

        // Test projects directory
        let projects_entries = client.readdir(projects).await.unwrap();
        assert_eq!(
            projects_entries.len(),
            2,
            "projects/ should have 2 subdirectories"
        );
        let projects_names: Vec<String> = projects_entries.iter().map(|e| e.name.clone()).collect();
        assert!(projects_names.contains(&"rust".to_string()));
        assert!(projects_names.contains(&"python".to_string()));

        // Test rust directory
        let rust_entries = client.readdir(rust_dir).await.unwrap();
        assert_eq!(rust_entries.len(), 2, "rust/ should have 2 files");
        let rust_names: Vec<String> = rust_entries.iter().map(|e| e.name.clone()).collect();
        assert!(rust_names.contains(&"main.rs".to_string()));
        assert!(rust_names.contains(&"lib.rs".to_string()));

        // Test path resolution
        let resolved_main = client.resolve_path("/projects/rust/main.rs").await.unwrap();
        assert_eq!(resolved_main, main_rs, "Should resolve to correct inode");

        let resolved_readme = client.resolve_path("/docs/README.md").await.unwrap();
        assert_eq!(resolved_readme, readme, "Should resolve to correct inode");

        // Test lookup_path
        let (ino, kind) = client
            .lookup_path("/projects/python/app.py")
            .await
            .unwrap()
            .unwrap();
        assert_eq!(ino, app_py, "lookup_path should return correct inode");
        assert_eq!(kind, FileType::File, "Should be a file");

        // Test get_path reverse lookup
        let main_path = client.get_path(main_rs).await.unwrap().unwrap();
        assert_eq!(
            main_path, "/projects/rust/main.rs",
            "Should resolve path from inode"
        );
    }

    /// Test scenario: File and directory deletion operations
    ///
    /// Verify:
    /// 1. After deleting a file, readdir no longer shows it
    /// 2. lookup should return None
    /// 3. After deleting a directory, parent's readdir no longer shows it
    #[tokio::test]
    async fn test_delete_operations() {
        let client = create_test_client().await;

        // Create test structure
        let dir1 = client.mkdir(1, "dir1".to_string()).await.unwrap();
        let _file1 = client
            .create_file(dir1, "file1.txt".to_string())
            .await
            .unwrap();
        let _file2 = client
            .create_file(dir1, "file2.txt".to_string())
            .await
            .unwrap();
        let _file3 = client
            .create_file(dir1, "file3.txt".to_string())
            .await
            .unwrap();

        // Call readdir to load complete cache
        let entries = client.readdir(dir1).await.unwrap();
        assert_eq!(entries.len(), 3, "Should have 3 files before deletion");

        // Delete one file
        client.unlink(dir1, "file2.txt").await.unwrap();

        // readdir should only show remaining files
        let entries_after = client.readdir(dir1).await.unwrap();
        assert_eq!(entries_after.len(), 2, "Should have 2 files after deletion");

        let names: Vec<String> = entries_after.iter().map(|e| e.name.clone()).collect();
        assert!(names.contains(&"file1.txt".to_string()));
        assert!(names.contains(&"file3.txt".to_string()));
        assert!(
            !names.contains(&"file2.txt".to_string()),
            "Deleted file should not appear"
        );

        // lookup for deleted file should return None
        let lookup_result = client.lookup(dir1, "file2.txt").await.unwrap();
        assert_eq!(
            lookup_result, None,
            "Lookup deleted file should return None"
        );

        // Delete all files
        client.unlink(dir1, "file1.txt").await.unwrap();
        client.unlink(dir1, "file3.txt").await.unwrap();

        // Directory should be empty
        let empty_entries = client.readdir(dir1).await.unwrap();
        assert_eq!(empty_entries.len(), 0, "Directory should be empty");

        // Delete empty directory
        client.rmdir(1, "dir1").await.unwrap();

        // Root should no longer contain dir1
        let root_entries = client.readdir(1).await.unwrap();
        assert_eq!(root_entries.len(), 0, "Root should be empty");

        let lookup_dir = client.lookup(1, "dir1").await.unwrap();
        assert_eq!(lookup_dir, None, "Deleted directory should not be found");
    }

    /// Test scenario: File and directory rename operations
    ///
    /// Verify:
    /// 1. Rename within same directory
    /// 2. Move across directories
    /// 3. Path resolution works correctly after rename
    /// 4. Cache is properly updated
    #[tokio::test]
    async fn test_rename_operations() {
        let client = create_test_client().await;

        // Create test structure
        let dir1 = client.mkdir(1, "dir1".to_string()).await.unwrap();
        let dir2 = client.mkdir(1, "dir2".to_string()).await.unwrap();
        let file1 = client
            .create_file(dir1, "old_name.txt".to_string())
            .await
            .unwrap();

        // Scenario 1: Rename within same directory
        client
            .rename(dir1, "old_name.txt", dir1, "new_name.txt".to_string())
            .await
            .unwrap();

        // Verify old name doesn't exist
        let old_lookup = client.lookup(dir1, "old_name.txt").await.unwrap();
        assert_eq!(old_lookup, None, "Old name should not exist");

        // Verify new name exists
        let new_lookup = client.lookup(dir1, "new_name.txt").await.unwrap();
        assert_eq!(
            new_lookup,
            Some(file1),
            "New name should point to same inode"
        );

        // readdir should show new name
        let entries = client.readdir(dir1).await.unwrap();
        assert_eq!(entries.len(), 1);
        assert_eq!(entries[0].name, "new_name.txt");

        // Scenario 2: Move across directories
        client
            .rename(dir1, "new_name.txt", dir2, "moved_file.txt".to_string())
            .await
            .unwrap();

        // dir1 should be empty
        let dir1_entries = client.readdir(dir1).await.unwrap();
        assert_eq!(dir1_entries.len(), 0, "dir1 should be empty after move");

        // dir2 should contain moved file
        let dir2_entries = client.readdir(dir2).await.unwrap();
        assert_eq!(dir2_entries.len(), 1, "dir2 should have 1 file");
        assert_eq!(dir2_entries[0].name, "moved_file.txt");

        // Verify path resolution
        let resolved = client.resolve_path("/dir2/moved_file.txt").await.unwrap();
        assert_eq!(resolved, file1, "Path should resolve to correct inode");

        // Verify get_path
        let path = client.get_path(file1).await.unwrap().unwrap();
        assert_eq!(
            path, "/dir2/moved_file.txt",
            "get_path should return new path"
        );
    }

    #[tokio::test]
    async fn test_slice_operations() {
        let client = create_test_client().await;

        let ino = client.create_file(1, "text".to_string()).await.unwrap();
        let chunk_id = chunk_id_for(ino, 1);

        let test_slices = (1..=10)
            .map(|e| SliceDesc {
                slice_id: e,
                chunk_id,
                offset: 0,
                length: 100,
            })
            .collect::<Vec<_>>();

        for desc in test_slices.iter().copied() {
            client.append_slice(chunk_id, desc).await.unwrap();
        }

        let from_method = client.get_slices(chunk_id).await.unwrap();
        assert_eq!(test_slices, from_method);

        let (ino, chunk_index) = extract_ino_and_chunk_index(chunk_id);
        let from_cached = client
            .inode_cache
            .get_slices(ino, chunk_index)
            .await
            .unwrap();
        assert_eq!(test_slices, from_cached);
    }

    /// Test scenario: Complex sequence of mixed operations
    ///
    /// Simulate real-world usage: mixed operations of create, read, modify, delete
    #[tokio::test]
    async fn test_complex_mixed_operations() {
        let client = create_test_client().await;

        // Phase 1: Build initial structure
        let src = client.mkdir(1, "src".to_string()).await.unwrap();
        let tests = client.mkdir(1, "tests".to_string()).await.unwrap();

        let _main_rs = client
            .create_file(src, "main.rs".to_string())
            .await
            .unwrap();
        let _lib_rs = client.create_file(src, "lib.rs".to_string()).await.unwrap();
        let _test1 = client
            .create_file(tests, "test1.rs".to_string())
            .await
            .unwrap();

        // Phase 2: Read and verify
        let root_entries = client.readdir(1).await.unwrap();
        assert_eq!(root_entries.len(), 2, "Root should have src and tests");

        let src_entries = client.readdir(src).await.unwrap();
        assert_eq!(src_entries.len(), 2, "src should have 2 files");

        // Phase 3: Add more files
        let _utils_rs = client
            .create_file(src, "utils.rs".to_string())
            .await
            .unwrap();
        let _test2 = client
            .create_file(tests, "test2.rs".to_string())
            .await
            .unwrap();

        // Phase 4: Verify readdir after incremental updates
        let src_entries2 = client.readdir(src).await.unwrap();
        assert_eq!(src_entries2.len(), 3, "src should now have 3 files");

        let tests_entries = client.readdir(tests).await.unwrap();
        assert_eq!(tests_entries.len(), 2, "tests should have 2 files");

        // Phase 5: Rename operations
        client
            .rename(src, "utils.rs", src, "helpers.rs".to_string())
            .await
            .unwrap();

        // Verify rename
        let src_entries3 = client.readdir(src).await.unwrap();
        let src_names: Vec<String> = src_entries3.iter().map(|e| e.name.clone()).collect();
        assert!(src_names.contains(&"helpers.rs".to_string()));
        assert!(!src_names.contains(&"utils.rs".to_string()));

        // Phase 6: Delete operations
        client.unlink(tests, "test1.rs").await.unwrap();

        let tests_entries2 = client.readdir(tests).await.unwrap();
        assert_eq!(
            tests_entries2.len(),
            1,
            "tests should have 1 file after deletion"
        );

        // Phase 7: Create subdirectory
        let models = client.mkdir(src, "models".to_string()).await.unwrap();
        let user_rs = client
            .create_file(models, "user.rs".to_string())
            .await
            .unwrap();

        // Verify multi-level path
        let resolved = client.resolve_path("/src/models/user.rs").await.unwrap();
        assert_eq!(resolved, user_rs);

        // Phase 8: Final verification - check entire tree structure
        let final_root = client.readdir(1).await.unwrap();
        assert_eq!(final_root.len(), 2, "Root should still have 2 directories");

        let final_src = client.readdir(src).await.unwrap();
        assert_eq!(final_src.len(), 4, "src should have 3 files + 1 directory");

        let models_entries = client.readdir(models).await.unwrap();
        assert_eq!(models_entries.len(), 1, "models should have 1 file");
    }

    /// Test scenario: Verify cache consistency between lookup and resolve_path
    ///
    /// Ensure cache remains consistent when accessing the same path via different methods
    #[tokio::test]
    async fn test_lookup_vs_resolve_path_consistency() {
        let client = create_test_client().await;

        // Create deeply nested structure
        let a = client.mkdir(1, "a".to_string()).await.unwrap();
        let b = client.mkdir(a, "b".to_string()).await.unwrap();
        let c = client.mkdir(b, "c".to_string()).await.unwrap();
        let file = client.create_file(c, "deep.txt".to_string()).await.unwrap();

        // Method 1: Step-by-step lookup
        let a_lookup = client.lookup(1, "a").await.unwrap().unwrap();
        let b_lookup = client.lookup(a_lookup, "b").await.unwrap().unwrap();
        let c_lookup = client.lookup(b_lookup, "c").await.unwrap().unwrap();
        let file_lookup = client.lookup(c_lookup, "deep.txt").await.unwrap().unwrap();

        // Method 2: Direct resolve_path
        let file_resolved = client.resolve_path("/a/b/c/deep.txt").await.unwrap();

        // Both methods should return same inode
        assert_eq!(
            file_lookup, file_resolved,
            "lookup and resolve_path should return same inode"
        );
        assert_eq!(file_resolved, file, "Both should match original inode");

        // Method 3: lookup_path
        let (file_lookup_path, kind) = client
            .lookup_path("/a/b/c/deep.txt")
            .await
            .unwrap()
            .unwrap();
        assert_eq!(file_lookup_path, file, "lookup_path should match");
        assert_eq!(kind, FileType::File);

        // Verify cache hit
        assert!(
            client.path_cache.get("/a/b/c/deep.txt").await.is_some(),
            "Path should be cached"
        );
    }

    /// Test scenario: Cache consistency under high concurrency
    ///
    /// Simulate interleaved operations and verify cache remains consistent
    #[tokio::test]
    async fn test_interleaved_operations() {
        let client = create_test_client().await;

        let dir1 = client.mkdir(1, "dir1".to_string()).await.unwrap();

        // Create files without calling readdir (children not fully loaded)
        let f1 = client
            .create_file(dir1, "f1.txt".to_string())
            .await
            .unwrap();
        let _f2 = client
            .create_file(dir1, "f2.txt".to_string())
            .await
            .unwrap();

        // Access via lookup (doesn't trigger readdir)
        let f1_lookup = client.lookup(dir1, "f1.txt").await.unwrap().unwrap();
        assert_eq!(f1_lookup, f1);

        // Create more files
        let _f3 = client
            .create_file(dir1, "f3.txt".to_string())
            .await
            .unwrap();

        // Now call readdir - should load complete list from database
        let entries = client.readdir(dir1).await.unwrap();
        assert_eq!(entries.len(), 3, "Should see all 3 files created");

        // Verify all files exist
        let names: Vec<String> = entries.iter().map(|e| e.name.clone()).collect();
        assert!(names.contains(&"f1.txt".to_string()));
        assert!(names.contains(&"f2.txt".to_string()));
        assert!(names.contains(&"f3.txt".to_string()));

        // Create another file (children now fully loaded)
        let _f4 = client
            .create_file(dir1, "f4.txt".to_string())
            .await
            .unwrap();

        // readdir should include new file
        let entries2 = client.readdir(dir1).await.unwrap();
        assert_eq!(entries2.len(), 4, "Should see all 4 files");

        // Delete a file
        client.unlink(dir1, "f2.txt").await.unwrap();

        // readdir should reflect deletion
        let entries3 = client.readdir(dir1).await.unwrap();
        assert_eq!(entries3.len(), 3, "Should have 3 files after deletion");

        let names3: Vec<String> = entries3.iter().map(|e| e.name.clone()).collect();
        assert!(
            !names3.contains(&"f2.txt".to_string()),
            "Deleted file should not appear"
        );
    }

    /// Test scenario: Empty directory handling
    ///
    /// Verify readdir behavior and cache handling for empty directories
    #[tokio::test]
    async fn test_empty_directory_handling() {
        let client = create_test_client().await;

        // Create empty directory
        let empty_dir = client.mkdir(1, "empty".to_string()).await.unwrap();

        // readdir on empty directory
        let entries = client.readdir(empty_dir).await.unwrap();
        assert_eq!(entries.len(), 0, "Empty directory should have no entries");

        // readdir again (should hit cache)
        let entries2 = client.readdir(empty_dir).await.unwrap();
        assert_eq!(entries2.len(), 0, "Cached result should also be empty");

        // Add file
        let file = client
            .create_file(empty_dir, "first.txt".to_string())
            .await
            .unwrap();

        // readdir should show new file
        let entries3 = client.readdir(empty_dir).await.unwrap();
        assert_eq!(entries3.len(), 1, "Should have 1 file");
        assert_eq!(entries3[0].name, "first.txt");
        assert_eq!(entries3[0].ino, file);

        // Delete file, restore to empty
        client.unlink(empty_dir, "first.txt").await.unwrap();

        // Should be empty again
        let entries4 = client.readdir(empty_dir).await.unwrap();
        assert_eq!(entries4.len(), 0, "Should be empty again");
    }

    /// Test scenario: get_parent and get_name functionality
    ///
    /// Verify reverse lookup from inode to parent directory and name
    #[tokio::test]
    async fn test_get_parent_and_name() {
        let client = create_test_client().await;

        let dir1 = client.mkdir(1, "parent_dir".to_string()).await.unwrap();
        let file1 = client
            .create_file(dir1, "child_file.txt".to_string())
            .await
            .unwrap();

        // Test get_parent
        let parent = client.get_parent(file1).await.unwrap().unwrap();
        assert_eq!(parent, dir1, "Parent should be parent_dir");

        let root_parent = client.get_parent(dir1).await.unwrap().unwrap();
        assert_eq!(root_parent, 1, "Parent of dir1 should be root");

        // Test get_name
        let file_name = client.get_name(file1).await.unwrap().unwrap();
        assert_eq!(file_name, "child_file.txt", "Name should match");

        let dir_name = client.get_name(dir1).await.unwrap().unwrap();
        assert_eq!(dir_name, "parent_dir", "Directory name should match");

        let root_name = client.get_name(1).await.unwrap();
        assert_eq!(
            root_name,
            Some("/".to_string()),
            "Root directory name should be '/'"
        );
    }

    /// Test scenario: Intelligent path cache invalidation
    ///
    /// Verify path cache invalidation strategy:
    /// 1. Modifying a directory only invalidates related paths
    /// 2. Unrelated paths should remain cached
    #[tokio::test]
    async fn test_intelligent_path_invalidation() {
        let client = create_test_client().await;

        // Create directory structure:
        // /dira/
        // /dira/file1.txt
        // /dirb/
        // /dirb/file2.txt
        let dira = client.mkdir(1, "dira".to_string()).await.unwrap();
        let dirb = client.mkdir(1, "dirb".to_string()).await.unwrap();

        let _file1 = client
            .create_file(dira, "file1.txt".to_string())
            .await
            .unwrap();
        let _file2 = client
            .create_file(dirb, "file2.txt".to_string())
            .await
            .unwrap();

        // Resolve all paths to populate cache
        let _ino_dira = client.resolve_path("/dira").await.unwrap();
        let _ino_file1 = client.resolve_path("/dira/file1.txt").await.unwrap();
        let _ino_dirb = client.resolve_path("/dirb").await.unwrap();
        let _ino_file2 = client.resolve_path("/dirb/file2.txt").await.unwrap();

        // Verify all paths are cached
        assert!(client.path_cache.get("/dira").await.is_some());
        assert!(client.path_cache.get("/dira/file1.txt").await.is_some());
        assert!(client.path_cache.get("/dirb").await.is_some());
        assert!(client.path_cache.get("/dirb/file2.txt").await.is_some());

        // Create new file in /dira (triggers invalidation)
        let _file3 = client
            .create_file(dira, "file3.txt".to_string())
            .await
            .unwrap();

        // Verify intelligent invalidation:
        // - /dira and its sub-paths should be invalidated
        // - /dirb and its sub-paths should remain cached (unrelated)

        // Re-resolve /dirb paths - should hit cache
        let ino_dirb_after = client.resolve_path("/dirb").await.unwrap();
        assert_eq!(ino_dirb_after, dirb, "/dirb should still be cached");

        let ino_file2_after = client.resolve_path("/dirb/file2.txt").await.unwrap();
        assert_eq!(
            ino_file2_after, _file2,
            "/dirb/file2.txt should still be cached"
        );

        // Verify new file is accessible
        let ino_file3 = client.resolve_path("/dira/file3.txt").await.unwrap();
        assert_eq!(ino_file3, _file3);
    }
}<|MERGE_RESOLUTION|>--- conflicted
+++ resolved
@@ -916,8 +916,96 @@
 
         Ok(())
     }
-
-<<<<<<< HEAD
+    async fn get_parent(&self, ino: i64) -> Result<Option<i64>, MetaError> {
+        let inode = self.check_root(ino);
+        if let Some(node) = self.inode_cache.get_node(inode).await
+            && let Some(parent) = node.get_parent().await
+        {
+            return Ok(Some(parent));
+        }
+
+        self.store.get_parent(inode).await
+    }
+
+    async fn get_name(&self, ino: i64) -> Result<Option<String>, MetaError> {
+        let inode = self.check_root(ino);
+        if let Some(parent_ino) = self.get_parent(inode).await?
+            && let Some(parent_node) = self.inode_cache.get_node(parent_ino).await
+        {
+            let children_lock = parent_node.children.read().await;
+            if let Some(children_map) = children_lock.get_map() {
+                for (name, child_ino) in children_map.iter() {
+                    if *child_ino == inode {
+                        return Ok(Some(name.clone()));
+                    }
+                }
+            }
+        }
+
+        self.store.get_name(inode).await
+    }
+
+    async fn get_path(&self, ino: i64) -> Result<Option<String>, MetaError> {
+        let inode = self.check_root(ino);
+        if inode == self.root() {
+            return Ok(Some("/".to_string()));
+        }
+
+        let node = self.inode_cache.get_node(inode).await;
+        if node.is_none() {
+            return self.store.get_path(inode).await;
+        }
+
+        let mut path_segments = Vec::new();
+        let mut current_ino = inode;
+
+        while current_ino != self.root() {
+            let current_node = self.inode_cache.get_node(current_ino).await;
+            if current_node.is_none() {
+                return self.store.get_path(inode).await;
+            }
+
+            let parent_ino = current_node.as_ref().unwrap().get_parent().await;
+            if parent_ino.is_none() {
+                return self.store.get_path(inode).await;
+            }
+
+            let parent = parent_ino.unwrap();
+            let parent_node_opt = self.inode_cache.get_node(parent).await;
+            if parent_node_opt.is_none() {
+                return self.store.get_path(inode).await;
+            }
+
+            let parent_node = parent_node_opt.unwrap();
+            let mut found_name = None;
+            let children_lock = parent_node.children.read().await;
+            if let Some(children_map) = children_lock.get_map() {
+                for (name, child_ino) in children_map.iter() {
+                    if *child_ino == current_ino {
+                        found_name = Some(name.clone());
+                        break;
+                    }
+                }
+            }
+
+            if found_name.is_none() {
+                return self.store.get_path(inode).await;
+            }
+
+            path_segments.push(found_name.unwrap());
+            current_ino = parent;
+        }
+
+        path_segments.reverse();
+        Ok(Some(format!("/{}", path_segments.join("/"))))
+    }
+
+    async fn read_symlink(&self, ino: i64) -> Result<String, MetaError> {
+        let inode = self.check_root(ino);
+        info!("MetaClient: read_symlink request for inode {}", inode);
+        self.store.read_symlink(inode).await
+    }
+
     async fn set_attr(
         &self,
         ino: i64,
@@ -943,119 +1031,6 @@
         self.store.close(inode).await
     }
 
-=======
->>>>>>> c73e424b
-    async fn get_parent(&self, ino: i64) -> Result<Option<i64>, MetaError> {
-        let inode = self.check_root(ino);
-        if let Some(node) = self.inode_cache.get_node(inode).await
-            && let Some(parent) = node.get_parent().await
-        {
-            return Ok(Some(parent));
-        }
-
-        self.store.get_parent(inode).await
-    }
-
-    async fn get_name(&self, ino: i64) -> Result<Option<String>, MetaError> {
-        let inode = self.check_root(ino);
-        if let Some(parent_ino) = self.get_parent(inode).await?
-            && let Some(parent_node) = self.inode_cache.get_node(parent_ino).await
-        {
-            let children_lock = parent_node.children.read().await;
-            if let Some(children_map) = children_lock.get_map() {
-                for (name, child_ino) in children_map.iter() {
-                    if *child_ino == inode {
-                        return Ok(Some(name.clone()));
-                    }
-                }
-            }
-        }
-
-        self.store.get_name(inode).await
-    }
-
-    async fn get_path(&self, ino: i64) -> Result<Option<String>, MetaError> {
-        let inode = self.check_root(ino);
-        if inode == self.root() {
-            return Ok(Some("/".to_string()));
-        }
-
-        let node = self.inode_cache.get_node(inode).await;
-        if node.is_none() {
-            return self.store.get_path(inode).await;
-        }
-
-        let mut path_segments = Vec::new();
-        let mut current_ino = inode;
-
-        while current_ino != self.root() {
-            let current_node = self.inode_cache.get_node(current_ino).await;
-            if current_node.is_none() {
-                return self.store.get_path(inode).await;
-            }
-
-            let parent_ino = current_node.as_ref().unwrap().get_parent().await;
-            if parent_ino.is_none() {
-                return self.store.get_path(inode).await;
-            }
-
-            let parent = parent_ino.unwrap();
-            let parent_node_opt = self.inode_cache.get_node(parent).await;
-            if parent_node_opt.is_none() {
-                return self.store.get_path(inode).await;
-            }
-
-            let parent_node = parent_node_opt.unwrap();
-            let mut found_name = None;
-            let children_lock = parent_node.children.read().await;
-            if let Some(children_map) = children_lock.get_map() {
-                for (name, child_ino) in children_map.iter() {
-                    if *child_ino == current_ino {
-                        found_name = Some(name.clone());
-                        break;
-                    }
-                }
-            }
-
-            if found_name.is_none() {
-                return self.store.get_path(inode).await;
-            }
-
-            path_segments.push(found_name.unwrap());
-            current_ino = parent;
-        }
-
-        path_segments.reverse();
-        Ok(Some(format!("/{}", path_segments.join("/"))))
-    }
-
-    async fn read_symlink(&self, ino: i64) -> Result<String, MetaError> {
-        let inode = self.check_root(ino);
-        info!("MetaClient: read_symlink request for inode {}", inode);
-        self.store.read_symlink(inode).await
-    }
-
-    async fn set_attr(
-        &self,
-        ino: i64,
-        req: &SetAttrRequest,
-        flags: SetAttrFlags,
-    ) -> Result<FileAttr, MetaError> {
-        self.ensure_writable()?;
-        let inode = self.check_root(ino);
-        self.store.set_attr(inode, req, flags).await
-    }
-
-    async fn open(&self, ino: i64, flags: OpenFlags) -> Result<FileAttr, MetaError> {
-        let inode = self.check_root(ino);
-        self.store.open(inode, flags).await
-    }
-
-    async fn close(&self, ino: i64) -> Result<(), MetaError> {
-        let inode = self.check_root(ino);
-        self.store.close(inode).await
-    }
-
     async fn get_deleted_files(&self) -> Result<Vec<i64>, MetaError> {
         self.store.get_deleted_files().await
     }
