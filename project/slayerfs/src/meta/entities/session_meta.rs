use sea_orm::entity::prelude::*;
use serde::{Deserialize, Serialize};

#[derive(Clone, Debug, PartialEq, DeriveEntityModel, Eq, Serialize, Deserialize)]
#[sea_orm(table_name = "sessions")]
pub struct Model {
<<<<<<< HEAD
    #[sea_orm(primary_key)]
    pub id: i64,

    /// Session UUID for unique identification
    #[sea_orm(column_type = "Text", unique)]
    pub session_uuid: String,

    #[sea_orm(column_type = "Blob")]
    pub payload: Vec<u8>,

    /// Session creation timestamp (Unix epoch in milliseconds)
    pub created_at: i64,

    /// Session last update timestamp (Unix epoch in milliseconds)
    pub updated_at: i64,

    /// Whether the session is marked as stale (for cleanup)
    #[sea_orm(column_type = "Boolean", default_value = "false")]
    pub stale: bool,

    /// Optional hostname of the client
    #[sea_orm(column_type = "Text", nullable)]
    pub hostname: Option<String>,

    /// Optional process ID of the client
    #[sea_orm(column_type = "Integer", nullable)]
    pub process_id: Option<i32>,

    /// Optional mount point
    #[sea_orm(column_type = "Text", nullable)]
    pub mount_point: Option<String>,
=======
    #[sea_orm(primary_key, auto_increment = false)]
    pub session_id: Uuid,
    pub session_info: Vec<u8>,
    /// Session expire timestamp
    pub expire: i64,
>>>>>>> c73e424b
}

#[derive(Copy, Clone, Debug, EnumIter, DeriveRelation)]
pub enum Relation {}

<<<<<<< HEAD
impl ActiveModelBehavior for ActiveModel {}

#[allow(dead_code)]
impl Model {
    /// Create a new session model with current timestamp
    pub fn new(
        id: i64,
        session_uuid: String,
        payload: Vec<u8>,
        hostname: Option<String>,
        process_id: Option<i32>,
        mount_point: Option<String>,
    ) -> Self {
        let now = SystemTime::now()
            .duration_since(SystemTime::UNIX_EPOCH)
            .unwrap()
            .as_millis() as i64;

        Self {
            id,
            session_uuid,
            payload,
            created_at: now,
            updated_at: now,
            stale: false,
            hostname,
            process_id,
            mount_point,
        }
    }

    /// Update the session's last update timestamp
    pub fn touch(&mut self) {
        self.updated_at = SystemTime::now()
            .duration_since(SystemTime::UNIX_EPOCH)
            .unwrap()
            .as_millis() as i64;
        self.stale = false;
    }

    /// Mark the session as stale
    pub fn mark_stale(&mut self) {
        self.stale = true;
    }

    /// Check if the session is expired based on given timeout
    pub fn is_expired(&self, timeout_ms: i64) -> bool {
        let now = SystemTime::now()
            .duration_since(SystemTime::UNIX_EPOCH)
            .unwrap()
            .as_millis() as i64;

        (now - self.updated_at) > timeout_ms
    }

    /// Get the session creation time as SystemTime
    pub fn created_time(&self) -> SystemTime {
        SystemTime::UNIX_EPOCH + std::time::Duration::from_millis(self.created_at as u64)
    }

    /// Get the session last update time as SystemTime
    pub fn updated_time(&self) -> SystemTime {
        SystemTime::UNIX_EPOCH + std::time::Duration::from_millis(self.updated_at as u64)
    }
}
=======
impl ActiveModelBehavior for ActiveModel {}
>>>>>>> c73e424b
<|MERGE_RESOLUTION|>--- conflicted
+++ resolved
@@ -1,119 +1,18 @@
 use sea_orm::entity::prelude::*;
+use sea_orm::prelude::Uuid;
 use serde::{Deserialize, Serialize};
 
 #[derive(Clone, Debug, PartialEq, DeriveEntityModel, Eq, Serialize, Deserialize)]
 #[sea_orm(table_name = "sessions")]
 pub struct Model {
-<<<<<<< HEAD
-    #[sea_orm(primary_key)]
-    pub id: i64,
-
-    /// Session UUID for unique identification
-    #[sea_orm(column_type = "Text", unique)]
-    pub session_uuid: String,
-
-    #[sea_orm(column_type = "Blob")]
-    pub payload: Vec<u8>,
-
-    /// Session creation timestamp (Unix epoch in milliseconds)
-    pub created_at: i64,
-
-    /// Session last update timestamp (Unix epoch in milliseconds)
-    pub updated_at: i64,
-
-    /// Whether the session is marked as stale (for cleanup)
-    #[sea_orm(column_type = "Boolean", default_value = "false")]
-    pub stale: bool,
-
-    /// Optional hostname of the client
-    #[sea_orm(column_type = "Text", nullable)]
-    pub hostname: Option<String>,
-
-    /// Optional process ID of the client
-    #[sea_orm(column_type = "Integer", nullable)]
-    pub process_id: Option<i32>,
-
-    /// Optional mount point
-    #[sea_orm(column_type = "Text", nullable)]
-    pub mount_point: Option<String>,
-=======
     #[sea_orm(primary_key, auto_increment = false)]
     pub session_id: Uuid,
     pub session_info: Vec<u8>,
     /// Session expire timestamp
     pub expire: i64,
->>>>>>> c73e424b
 }
 
 #[derive(Copy, Clone, Debug, EnumIter, DeriveRelation)]
 pub enum Relation {}
 
-<<<<<<< HEAD
-impl ActiveModelBehavior for ActiveModel {}
-
-#[allow(dead_code)]
-impl Model {
-    /// Create a new session model with current timestamp
-    pub fn new(
-        id: i64,
-        session_uuid: String,
-        payload: Vec<u8>,
-        hostname: Option<String>,
-        process_id: Option<i32>,
-        mount_point: Option<String>,
-    ) -> Self {
-        let now = SystemTime::now()
-            .duration_since(SystemTime::UNIX_EPOCH)
-            .unwrap()
-            .as_millis() as i64;
-
-        Self {
-            id,
-            session_uuid,
-            payload,
-            created_at: now,
-            updated_at: now,
-            stale: false,
-            hostname,
-            process_id,
-            mount_point,
-        }
-    }
-
-    /// Update the session's last update timestamp
-    pub fn touch(&mut self) {
-        self.updated_at = SystemTime::now()
-            .duration_since(SystemTime::UNIX_EPOCH)
-            .unwrap()
-            .as_millis() as i64;
-        self.stale = false;
-    }
-
-    /// Mark the session as stale
-    pub fn mark_stale(&mut self) {
-        self.stale = true;
-    }
-
-    /// Check if the session is expired based on given timeout
-    pub fn is_expired(&self, timeout_ms: i64) -> bool {
-        let now = SystemTime::now()
-            .duration_since(SystemTime::UNIX_EPOCH)
-            .unwrap()
-            .as_millis() as i64;
-
-        (now - self.updated_at) > timeout_ms
-    }
-
-    /// Get the session creation time as SystemTime
-    pub fn created_time(&self) -> SystemTime {
-        SystemTime::UNIX_EPOCH + std::time::Duration::from_millis(self.created_at as u64)
-    }
-
-    /// Get the session last update time as SystemTime
-    pub fn updated_time(&self) -> SystemTime {
-        SystemTime::UNIX_EPOCH + std::time::Duration::from_millis(self.updated_at as u64)
-    }
-}
-=======
-impl ActiveModelBehavior for ActiveModel {}
->>>>>>> c73e424b
+impl ActiveModelBehavior for ActiveModel {}