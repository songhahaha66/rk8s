//! Etcd-based metadata store implementation
//!
//! Uses Etcd/etcd as the backend for metadata storage

use crate::chuck::SliceDesc;
use crate::chuck::slice::key_for_slice;
use crate::meta::backoff::backoff;
use crate::meta::client::session::{Session, SessionInfo};
use crate::meta::config::{Config, DatabaseType};
use crate::meta::entities::etcd::*;
use crate::meta::entities::*;
<<<<<<< HEAD
use crate::meta::store::{DirEntry, FileAttr, MetaError, MetaStore, SetAttrFlags, SetAttrRequest};
=======
use crate::meta::store::{DirEntry, FileAttr, LockName, MetaError, MetaStore};
>>>>>>> c73e424b
use crate::meta::stores::pool::IdPool;
use crate::meta::{INODE_ID_KEY, Permission};
use crate::vfs::fs::FileType;
use async_trait::async_trait;
use chrono::{Duration, Utc};
use etcd_client::{Client as EtcdClient, Compare, CompareOp, GetOptions, Txn, TxnOp};
use serde::Serialize;
use serde::de::DeserializeOwned;
use serde_json;
use std::collections::HashMap;
use std::path::Path;
use tracing::{error, info, warn};
use uuid::Uuid;

/// ID allocation batch size
/// TODO: make configurable.
const BATCH_SIZE: i64 = 1000;
const FIRST_ALLOCATED_ID: i64 = 2;

/// Etcd-based metadata store
pub struct EtcdMetaStore {
    client: EtcdClient,
    _config: Config,
    /// Local ID pools keyed by counter key (inode, slice, etc.)
    id_pools: IdPool,
}

#[allow(dead_code)]
impl EtcdMetaStore {
    /// Etcd helper method: generate forward index key (parent_inode, name)
    fn etcd_forward_key(parent_inode: i64, name: &str) -> String {
        format!("f:{}:{}", parent_inode, name)
    }

    /// Etcd helper method: generate reverse index key for inode
    fn etcd_reverse_key(ino: i64) -> String {
        format!("r:{}", ino)
    }

    /// Etcd helper method: generate directory children key
    fn etcd_children_key(inode: i64) -> String {
        format!("c:{}", inode)
    }

    fn etcd_session_key(session_id: Option<Uuid>) -> String {
        match session_id {
            Some(id) => format!("session:{}", id),
            None => "session:".to_string(),
        }
    }

    fn etcd_session_info_key(session_id: Option<Uuid>) -> String {
        match session_id {
            Some(id) => format!("session_info:{}", id),
            None => "session_info:".to_string(),
        }
    }

    fn get_session_id_from_session_key(session_key: &str) -> Option<Uuid> {
        session_key
            .strip_prefix("session:")
            .and_then(|s| Uuid::parse_str(s).ok())
    }

    /// Create or open an etcd metadata store
    pub async fn new(backend_path: &Path) -> Result<Self, MetaError> {
        let _config =
            Config::from_path(backend_path).map_err(|e| MetaError::Config(e.to_string()))?;

        info!("Initializing EtcdMetaStore");
        info!("Backend path: {}", backend_path.display());

        let client = Self::create_client(&_config).await?;
        let store = Self {
            client,
            _config,
            id_pools: IdPool::default(),
        };
        store.init_root_directory().await?;

        info!("EtcdMetaStore initialized successfully");
        Ok(store)
    }

    /// Create from existing config
    pub async fn from_config(_config: Config) -> Result<Self, MetaError> {
        info!("Initializing EtcdMetaStore from config");

        let client = Self::create_client(&_config).await?;
        let store = Self {
            client,
            _config,
            id_pools: IdPool::default(),
        };
        store.init_root_directory().await?;

        info!("EtcdMetaStore initialized successfully");
        Ok(store)
    }

    /// Create etcd client
    async fn create_client(config: &Config) -> Result<EtcdClient, MetaError> {
        match &config.database.db_config {
            DatabaseType::Etcd { urls } => {
                info!("Connecting to Etcd cluster: {:?}", urls);
                let client = EtcdClient::connect(urls, None)
                    .await
                    .map_err(|e| MetaError::Config(format!("Failed to connect to Etcd: {}", e)))?;
                Ok(client)
            }
            DatabaseType::Sqlite { .. } | DatabaseType::Postgres { .. } => Err(MetaError::Config(
                "SQL database backend not supported by EtcdMetaStore. Use DatabaseMetaStore instead."
                    .to_string(),
            )),
            DatabaseType::Redis { .. } => Err(MetaError::Config(
                "Redis backend not supported by EtcdMetaStore. Use RedisMetaStore instead."
                    .to_string(),
            )),
        }
    }

    /// Helper: get key from etcd and deserialize JSON into T.
    ///
    /// Strict variant: returns Err(MetaError::Internal) when etcd client returns error.
    async fn etcd_get_json<T: DeserializeOwned>(&self, key: &str) -> Result<Option<T>, MetaError> {
        let mut client = self.client.clone();
        match client.get(key.to_string(), None).await {
            Ok(resp) => {
                if let Some(kv) = resp.kvs().first() {
                    let obj: T = serde_json::from_slice(kv.value()).map_err(|e| {
                        MetaError::Internal(format!("Failed to parse {}: {}", key, e))
                    })?;
                    Ok(Some(obj))
                } else {
                    Ok(None)
                }
            }
            Err(e) => Err(MetaError::Internal(format!(
                "Failed to get key {}: {}",
                key, e
            ))),
        }
    }

    async fn etcd_put_json<T: Serialize>(
        &self,
        key: impl AsRef<str>,
        obj: &T,
    ) -> Result<(), MetaError> {
        let mut client = self.client.clone();

        let json = serde_json::to_string(obj)?;
        let key = key.as_ref();

        client
            .put(key, json, None)
            .await
            .map(|_| ())
            .map_err(|e| MetaError::Internal(format!("Failed to put key {key}: {e}")))
    }

    /// Lenient variant: on etcd client error, log and return Ok(None).
    async fn etcd_get_json_lenient<T: DeserializeOwned>(
        &self,
        key: &str,
    ) -> Result<Option<T>, MetaError> {
        match self.etcd_get_json::<T>(key).await {
            Ok(v) => Ok(v),
            Err(e) => {
                error!("Etcd get failed for {}: {}", key, e);
                Ok(None)
            }
        }
    }

    /// Initialize root directory
    async fn init_root_directory(&self) -> Result<(), MetaError> {
        let children_key = Self::etcd_children_key(1);
        let root_children = EtcdDirChildren::new(1, HashMap::new());
        let children_json = serde_json::to_string(&root_children)?;

        let mut client = self.client.clone();

        // Atomically create root directory only if it doesn't exist
        // version == 0 means the key is currently not present
        let txn = Txn::new()
            .when([Compare::version(children_key.clone(), CompareOp::Equal, 0)])
            .and_then([TxnOp::put(children_key.clone(), children_json, None)]);

        let resp = client.txn(txn).await.map_err(|e| {
            MetaError::Config(format!("Failed to initialize root directory: {}", e))
        })?;

        if resp.succeeded() {
            info!("Root directory initialized for Etcd backend");
        } else {
            info!("Root directory already exists for Etcd backend");
        }

        Ok(())
    }

    /// Get directory access metadata
    async fn get_access_meta(&self, inode: i64) -> Result<Option<AccessMetaModel>, MetaError> {
        if inode == 1 {
            let now = chrono::Utc::now().timestamp_nanos_opt().unwrap_or(0);
            return Ok(Some(AccessMetaModel {
                inode: 1,
                permission: Permission::new(0o40755, 0, 0),
                access_time: now,
                modify_time: now,
                create_time: now,
                nlink: 2,
            }));
        }

        let reverse_key = Self::etcd_reverse_key(inode);
        // lenient: if etcd client fails, treat as not found (caller expects Option)
        if let Ok(Some(entry_info)) = self
            .etcd_get_json_lenient::<EtcdEntryInfo>(&reverse_key)
            .await
            && !entry_info.is_file
        {
            let permission = entry_info.permission().clone();
            let access_meta = AccessMetaModel::from_permission(
                inode,
                permission,
                entry_info.access_time,
                entry_info.modify_time,
                entry_info.create_time,
                entry_info.nlink as i32,
            );
            return Ok(Some(access_meta));
        }
        Ok(None)
    }

    /// Get directory content metadata
    async fn get_content_meta(
        &self,
        parent_inode: i64,
    ) -> Result<Option<Vec<ContentMetaModel>>, MetaError> {
        let children_key = Self::etcd_children_key(parent_inode);
        // strict read of children list
        let dir_children_opt = self
            .etcd_get_json_lenient::<EtcdDirChildren>(&children_key)
            .await?;
        let dir_children = match dir_children_opt {
            Some(dc) => dc,
            None => return Ok(None),
        };

        if dir_children.children.is_empty() {
            return Ok(None);
        }

        // Optimization: Batch fetch all forward entries with a single prefix query
        // Instead of N individual queries, use one range request for f:{parent_inode}:
        let mut client = self.client.clone();
        let forward_prefix = format!("f:{}:", parent_inode);

        let forward_entries_map: HashMap<String, EtcdForwardEntry> = match client
            .get(
                forward_prefix.clone(),
                Some(etcd_client::GetOptions::new().with_prefix()),
            )
            .await
        {
            Ok(resp) => {
                let mut map = HashMap::new();
                for kv in resp.kvs() {
                    if let Ok(entry) = serde_json::from_slice::<EtcdForwardEntry>(kv.value()) {
                        // Extract child name from key: "f:{parent}:{name}" -> name
                        let key_str = String::from_utf8_lossy(kv.key());
                        if let Some(name) = key_str.strip_prefix(&forward_prefix) {
                            map.insert(name.to_string(), entry);
                        }
                    }
                }
                map
            }
            Err(e) => {
                error!(
                    "Failed to batch fetch forward entries for parent_inode {}: {}. Directory will appear empty.",
                    parent_inode, e
                );
                return Err(MetaError::Internal(format!(
                    "Failed to batch fetch forward entries for parent_inode {}: {}",
                    parent_inode, e
                )));
            }
        };

        let mut content_list = Vec::new();
        // Sort children names to ensure consistent order (matching BTreeMap in cache)
        let mut sorted_names: Vec<_> = dir_children.children.keys().collect();
        sorted_names.sort();

        for child_name in sorted_names {
            if let Some(forward_entry) = forward_entries_map.get(child_name.as_str()) {
                let entry_type = forward_entry.resolved_entry_type();

                content_list.push(ContentMetaModel {
                    inode: forward_entry.inode,
                    parent_inode,
                    entry_name: child_name.clone(),
                    entry_type,
                });
            }
        }

        if content_list.is_empty() {
            Ok(None)
        } else {
            Ok(Some(content_list))
        }
    }

    /// Get file metadata
    async fn get_file_meta(&self, inode: i64) -> Result<Option<FileMetaModel>, MetaError> {
        let reverse_key = Self::etcd_reverse_key(inode);
        if let Ok(Some(entry_info)) = self
            .etcd_get_json_lenient::<EtcdEntryInfo>(&reverse_key)
            .await
            && entry_info.is_file
        {
            let permission = entry_info.permission().clone();
            let file_meta = FileMetaModel::from_permission(
                inode,
                entry_info.size.unwrap_or(0),
                permission,
                entry_info.access_time,
                entry_info.modify_time,
                entry_info.create_time,
                entry_info.nlink as i32,
                entry_info.deleted,
                entry_info.symlink_target.clone(),
            );
            return Ok(Some(file_meta));
        }
        Ok(None)
    }

    /// Create a new directory
    async fn create_directory(&self, parent_inode: i64, name: String) -> Result<i64, MetaError> {
        // Step 1: Verify parent exists and get its metadata
        let parent_meta = self.get_access_meta(parent_inode).await?;
        if parent_meta.is_none() {
            return Err(MetaError::ParentNotFound(parent_inode));
        }
        let parent_meta = parent_meta.unwrap();

        if let Some(contents) = self.get_content_meta(parent_inode).await? {
            for content in contents {
                if content.entry_name == name {
                    return Err(MetaError::AlreadyExists {
                        parent: parent_inode,
                        name,
                    });
                }
            }
        }

        let inode = self.generate_id(INODE_ID_KEY).await?;

        let now = Utc::now().timestamp_nanos_opt().unwrap_or(0);

        // Inherit gid from parent if parent has setgid bit set
        let parent_perm = &parent_meta.permission;
        let parent_has_setgid = (parent_perm.mode & 0o2000) != 0;
        let gid = if parent_has_setgid {
            parent_perm.gid
        } else {
            0
        };

        // Directories inherit setgid bit from parent
        let mode = if parent_has_setgid {
            0o42755 // Directory with setgid bit
        } else {
            0o40755 // Regular directory
        };

        let dir_permission = Permission::new(mode, 0, gid);
        let entry_info = EtcdEntryInfo {
            is_file: false,
            size: None,
            version: None,
            permission: dir_permission,
            access_time: now,
            modify_time: now,
            create_time: now,
            nlink: 2,
            parent_inode,
            entry_name: name.clone(),
            deleted: false,
            symlink_target: None,
        };

        let forward_key = Self::etcd_forward_key(parent_inode, &name);
        let forward_entry = EtcdForwardEntry {
            parent_inode,
            name: name.clone(),
            inode,
            is_file: false,
            entry_type: Some(EntryType::Directory),
        };
        let forward_json = serde_json::to_string(&forward_entry)?;

        let reverse_key = Self::etcd_reverse_key(inode);
        let reverse_json = serde_json::to_string(&entry_info)?;

        let children_key = Self::etcd_children_key(inode);
        let children = EtcdDirChildren::new(inode, HashMap::new());
        let children_json = serde_json::to_string(&children)?;

        // Step 2: Atomic transaction - create all keys only if forward key doesn't exist
        info!(
            "Creating directory with transaction: parent={}, name={}, inode={}",
            parent_inode, name, inode
        );

        let operations = vec![
            (forward_key.as_str(), forward_json.as_str()),
            (reverse_key.as_str(), reverse_json.as_str()),
            (children_key.as_str(), children_json.as_str()),
        ];

        self.create_entry(&forward_key, &operations, parent_inode, &name)
            .await?;

        // Step 3: Update parent's children set
        // If this fails, forward/reverse/children keys are created
        // but parent's children map is not updated. Consider using compensation or
        // background reconciliation.
        let name_for_closure = name.clone();
        let inode_for_closure = inode;
        match self
            .update_parent_children(
                parent_inode,
                move |children| {
                    children.insert(name_for_closure.clone(), inode_for_closure);
                },
                10,
            )
            .await
        {
            Ok(_) => {
                info!(
                    "Directory created successfully: parent={}, name={}, inode={}",
                    parent_inode, name, inode
                );
                Ok(inode)
            }
            Err(e) => {
                // Compensation: Try to rollback the created entry
                error!(
                    "Failed to update parent children for dir creation, attempting rollback: parent={}, name={}, inode={}, error={}",
                    parent_inode, name, inode, e
                );

                let rollback_keys = vec![
                    forward_key.as_str(),
                    reverse_key.as_str(),
                    children_key.as_str(),
                ];

                if let Err(rollback_err) =
                    self.delete_entry(&forward_key, &rollback_keys, inode).await
                {
                    error!(
                        "Failed to rollback directory creation: inode={}, error={}. Manual cleanup may be required.",
                        inode, rollback_err
                    );
                }

                Err(MetaError::Internal(format!(
                    "Failed to create directory: {}",
                    e
                )))
            }
        }
    }

    /// Create a new file
    async fn create_file_internal(
        &self,
        parent_inode: i64,
        name: String,
    ) -> Result<i64, MetaError> {
        // Step 1: Verify parent exists and get its metadata
        let parent_meta = self.get_access_meta(parent_inode).await?;
        if parent_meta.is_none() {
            return Err(MetaError::ParentNotFound(parent_inode));
        }
        let parent_meta = parent_meta.unwrap();

        if let Some(contents) = self.get_content_meta(parent_inode).await? {
            for content in contents {
                if content.entry_name == name {
                    return Err(MetaError::AlreadyExists {
                        parent: parent_inode,
                        name,
                    });
                }
            }
        }

        let inode = self.generate_id(INODE_ID_KEY).await?;

        let now = Utc::now().timestamp_nanos_opt().unwrap_or(0);

        // Inherit gid from parent if parent has setgid bit set
        let parent_perm = &parent_meta.permission;
        let parent_has_setgid = (parent_perm.mode & 0o2000) != 0;
        let gid = if parent_has_setgid {
            parent_perm.gid
        } else {
            0
        };

        let file_permission = Permission::new(0o100644, 0, gid);
        let entry_info = EtcdEntryInfo {
            is_file: true,
            size: Some(0),
            version: Some(0),
            permission: file_permission,
            access_time: now,
            modify_time: now,
            create_time: now,
            nlink: 1,
            parent_inode,
            entry_name: name.clone(),
            deleted: false,
            symlink_target: None,
        };

        let forward_key = Self::etcd_forward_key(parent_inode, &name);
        let forward_entry = EtcdForwardEntry {
            parent_inode,
            name: name.clone(),
            inode,
            is_file: true,
            entry_type: Some(EntryType::File),
        };
        let forward_json = serde_json::to_string(&forward_entry)?;

        let reverse_key = Self::etcd_reverse_key(inode);
        let reverse_json = serde_json::to_string(&entry_info)?;

        // Step 2: Atomic transaction - create keys only if forward key doesn't exist
        info!(
            "Creating file with transaction: parent={}, name={}, inode={}",
            parent_inode, name, inode
        );

        let operations = vec![
            (forward_key.as_str(), forward_json.as_str()),
            (reverse_key.as_str(), reverse_json.as_str()),
        ];

        self.create_entry(&forward_key, &operations, parent_inode, &name)
            .await?;

        // Step 3: Update parent's children set
        // If this fails, forward/reverse keys are created
        // but parent's children map is not updated. Rollback is attempted below.
        let name_for_closure = name.clone();
        let inode_for_closure = inode;
        match self
            .update_parent_children(
                parent_inode,
                move |children| {
                    children.insert(name_for_closure.clone(), inode_for_closure);
                },
                10,
            )
            .await
        {
            Ok(_) => {
                info!(
                    "File created successfully: parent={}, name={}, inode={}",
                    parent_inode, name, inode
                );
                Ok(inode)
            }
            Err(e) => {
                // Compensation: Try to rollback the created entry
                error!(
                    "Failed to update parent children for file creation, attempting rollback: parent={}, name={}, inode={}, error={}",
                    parent_inode, name, inode, e
                );

                let rollback_keys = vec![forward_key.as_str(), reverse_key.as_str()];

                if let Err(rollback_err) =
                    self.delete_entry(&forward_key, &rollback_keys, inode).await
                {
                    error!(
                        "Failed to rollback file creation: inode={}, error={}. Manual cleanup may be required.",
                        inode, rollback_err
                    );
                }

                Err(MetaError::Internal(format!("Failed to create file: {}", e)))
            }
        }
    }

    /// Generate unique ID using local pool with batch allocation from Etcd
    /// Allocates 1000 IDs at a time to minimize etcd requests
    /// Supports multiple ID types (inode, slice, etc.) via different counter_key
    async fn generate_id(&self, counter_key: &str) -> Result<i64, MetaError> {
        let start = std::time::Instant::now();

        if let Some(id) = self.id_pools.try_alloc(counter_key).await {
            return Ok(id);
        }

        // Slow path: pool exhausted, need to allocate new batch from etcd
        info!(
            counter_key = counter_key,
            pool_hit = false,
            "Pool exhausted, allocating new batch from etcd"
        );

        let (allocated_id, next_start, pool_end) = self
            .atomic_update(
                counter_key,
                |current_id: i64| {
                    let next_etcd_id = current_id
                        .checked_add(BATCH_SIZE)
                        .ok_or_else(|| MetaError::Internal("ID counter overflow".to_string()))?;
                    Ok((next_etcd_id, (current_id, current_id + 1, next_etcd_id)))
                },
                || {
                    let next_etcd_id = FIRST_ALLOCATED_ID
                        .checked_add(BATCH_SIZE)
                        .ok_or_else(|| MetaError::Internal("ID counter overflow".to_string()))?;
                    Ok((
                        next_etcd_id,
                        (FIRST_ALLOCATED_ID, FIRST_ALLOCATED_ID + 1, next_etcd_id),
                    ))
                },
                10,
            )
            .await?;

        self.id_pools
            .update(counter_key, next_start, pool_end)
            .await;

        let elapsed = start.elapsed();
        info!(
            counter_key = counter_key,
            allocated_id = allocated_id,
            batch_size = BATCH_SIZE,
            pool_remaining = next_start - pool_end,
            etcd_latency_ms = elapsed.as_millis() as u64,
            "ID batch allocated from etcd"
        );

        Ok(allocated_id)
    }

    /// Optimistic concurrency helper for etcd keys.
    ///
    /// `f` runs when the key exists and returns the new persisted value plus a payload `R` derived
    /// from the old state. `init` lazily provides the same tuple when the key is absent to avoid a
    /// separate create path. Both closures can error so domain-level failures propagate cleanly.
    /// Retries use exponential backoff on compare failures.
    async fn atomic_update<F, I, T, R>(
        &self,
        key: &str,
        f: F,
        init: I,
        max_retries: u64,
    ) -> Result<R, MetaError>
    where
        F: Fn(T) -> Result<(T, R), MetaError>,
        I: Fn() -> Result<(T, R), MetaError>,
        T: Serialize + DeserializeOwned,
    {
        let client = self.client.clone();

        let f = || {
            // Cloning client is cheap.
            let mut client = client.clone();

            // Capture f by ref to avoid clone.
            let f = &f;
            let init = &init;

            async move {
                let resp = client
                    .get(key, None)
                    .await
                    .map_err(|e| MetaError::Config(format!("Failed to get key: {e}")))?;

                let (updated, ret, mod_revision) = match resp.kvs().first() {
                    Some(kv) => {
                        let current = serde_json::from_slice::<T>(kv.value())?;
                        let (value, r) = f(current)?;
                        (value, r, kv.mod_revision())
                    }
                    None => {
                        let (value, r) = init()?;
                        // When a key doesn't exist, there is no mod_revision. However, the version of a non-existent key
                        // is 0. So the following `compare` use `Compare::version`.
                        (value, r, 0)
                    }
                };
                let current = serde_json::to_string(&updated)?;

                let compare = if mod_revision == 0 {
                    Compare::version(key, CompareOp::Equal, 0)
                } else {
                    Compare::mod_revision(key, CompareOp::Equal, mod_revision)
                };
                let txn = Txn::new()
                    .when([compare])
                    .and_then([TxnOp::put(key, current, None)]);

                match client.txn(txn).await {
                    Ok(txn_resp) if txn_resp.succeeded() => Ok(ret),
                    Ok(_) => Err(MetaError::ContinueRetry),
                    Err(e) => Err(MetaError::Internal(format!(
                        "Failed to execute transaction: {e}"
                    ))),
                }
            }
        };

        backoff(max_retries, f).await
    }

    /// Get a clone of the etcd client (for Watch Worker)
    pub fn get_client(&self) -> EtcdClient {
        self.client.clone()
    }

    /// Create entry with conflict check
    ///
    /// Atomically creates multiple key-value pairs only if the check key doesn't exist.
    /// This ensures no duplicate entries are created in concurrent scenarios.
    ///
    /// Uses `version == 0` check which correctly handles both cases:
    /// - Key never existed: version is 0
    /// - Key was deleted: version becomes 0 after deletion
    async fn create_entry(
        &self,
        check_key: &str,
        entries: &[(&str, &str)],
        parent: i64,
        name: &str,
    ) -> Result<(), MetaError> {
        let mut client = self.client.clone();
        // Use version instead of create_revision to handle deleted keys correctly
        // version == 0 means the key is currently not present (never existed or deleted)
        let mut txn = Txn::new().when([Compare::version(check_key, CompareOp::Equal, 0)]);
        let mut ops = Vec::new();
        for (key, value) in entries {
            ops.push(TxnOp::put(*key, *value, None));
        }
        txn = txn.and_then(ops);

        let resp = client
            .txn(txn)
            .await
            .map_err(|e| MetaError::Internal(format!("Create entry transaction failed: {}", e)))?;

        if resp.succeeded() {
            Ok(())
        } else {
            Err(MetaError::AlreadyExists {
                parent,
                name: name.to_string(),
            })
        }
    }

    /// Delete entry with existence check
    ///
    /// Atomically deletes multiple keys only if the check key exists.
    /// This ensures the entry exists before attempting deletion.
    ///
    /// Uses `version > 0` check to verify key currently exists.
    async fn delete_entry(
        &self,
        check_key: &str,
        keys: &[&str],
        ino: i64,
    ) -> Result<(), MetaError> {
        let mut client = self.client.clone();
        // Use version > 0 to check if key currently exists
        let mut txn = Txn::new().when([Compare::version(check_key, CompareOp::Greater, 0)]);
        let mut ops = Vec::new();
        for key in keys {
            ops.push(TxnOp::delete(*key, None));
        }
        txn = txn.and_then(ops);

        let resp = client
            .txn(txn)
            .await
            .map_err(|e| MetaError::Internal(format!("Delete entry transaction failed: {}", e)))?;

        if resp.succeeded() {
            Ok(())
        } else {
            Err(MetaError::NotFound(ino))
        }
    }

    /// Update parent directory children
    ///
    /// Uses optimistic concurrency control to safely update the children map
    /// in multi-client scenarios. Retries on conflicts up to max_retries.
    async fn update_parent_children(
        &self,
        parent_ino: i64,
        updater: impl Fn(&mut HashMap<String, i64>) + Send + Sync,
        max_retries: usize,
    ) -> Result<(), MetaError> {
        let key = Self::etcd_children_key(parent_ino);

        self.atomic_update(
            &key,
            |dir: EtcdDirChildren| {
                let mut children = dir.children;
                updater(&mut children);
                Ok((EtcdDirChildren::new(parent_ino, children), ()))
            },
            || {
                let mut children = HashMap::new();
                updater(&mut children);
                Ok((EtcdDirChildren::new(parent_ino, children), ()))
            },
            max_retries as u64,
        )
        .await
        .map(|_| ())
        .map_err(|e| MetaError::Internal(format!("Update parent children failed: {e}")))
    }
<<<<<<< HEAD

    /// Helper method to clean session data
    async fn clean_session_data(
        &self,
        session_key: &str,
        session_id: u64,
    ) -> Result<(), MetaError> {
        // Get session data for logging
        if let Some(session_data) = self.etcd_get_json::<serde_json::Value>(session_key).await? {
            info!("Cleaning etcd session: {} -> {}", session_key, session_id);

            // TODO: Implement comprehensive cleanup similar to JuiceFS:
            // - Release any locks held by this session
            // - Clean up sustained inodes
            // - Remove temporary resources

            // Mark session as stale instead of immediate deletion
            // This allows for recovery and audit trails
            let mut updated_data = session_data.clone();
            updated_data["stale"] = serde_json::Value::Bool(true);
            updated_data["updated_at"] =
                serde_json::Value::Number(serde_json::Number::from(Utc::now().timestamp_millis()));

            self.etcd_put_json(session_key, &updated_data).await?;

            // Optional: Remove session_id mapping after marking stale
            let mut client = self.client.clone();
            if let Err(e) = client
                .delete(format!("session_id:{}", session_id), None)
                .await
            {
                warn!(
                    "Failed to remove session_id mapping for {}: {}",
                    session_id, e
                );
            }

            info!("Successfully marked etcd session {} as stale", session_id);
            Ok(())
        } else {
            Err(MetaError::NotFound(session_id as i64))
        }
    }

    /// Helper method to find session key by scanning when session_id mapping is not available
    async fn find_session_key_by_scan(&self, session_id: u64) -> Result<String, MetaError> {
        let mut client = self.client.clone();

        // Get all session keys
        let resp = client
            .get(
                "session:".to_string(),
                Some(etcd_client::GetOptions::new().with_prefix()),
            )
            .await
            .map_err(|e| MetaError::Internal(format!("Failed to scan sessions: {}", e)))?;

        for kv in resp.kvs() {
            let key_str = String::from_utf8_lossy(kv.key());

            // Skip session_id mapping keys
            if key_str.starts_with("session_id:") {
                continue;
            }

            if let Ok(session_data) = serde_json::from_slice::<serde_json::Value>(kv.value())
                && let Some(stored_id) = session_data.get("id").and_then(|v| v.as_u64())
                && stored_id == session_id
            {
                // Found the session, return the key
                info!(
                    "Found etcd session key by scan: {} -> {}",
                    key_str, session_id
                );
                return Ok(key_str.to_string());
            }
        }

        Err(MetaError::NotFound(session_id as i64))
    }

    /// Update mtime and ctime for a directory inode
    async fn update_directory_timestamps(&self, ino: i64, now: i64) -> Result<(), MetaError> {
        let reverse_key = Self::etcd_reverse_key(ino);

        // Retry loop for optimistic locking using etcd's mod_revision
        let max_retries = 10;
        for retry in 0..max_retries {
            let mut client = self.client.clone();

            // Get current directory info with revision for CAS
            let get_resp = client.get(reverse_key.as_str(), None).await.map_err(|e| {
                MetaError::Internal(format!(
                    "Failed to get directory key {}: {}",
                    reverse_key, e
                ))
            })?;

            let kv = get_resp.kvs().first().ok_or(MetaError::NotFound(ino))?;
            let mod_revision = kv.mod_revision();

            let mut entry_info: EtcdEntryInfo =
                serde_json::from_slice(kv.value()).map_err(|e| {
                    MetaError::Internal(format!(
                        "Failed to deserialize directory entry info: {}",
                        e
                    ))
                })?;

            // Ensure this is a directory
            if entry_info.is_file {
                return Err(MetaError::Internal(format!(
                    "Cannot update directory timestamps for file {}",
                    ino
                )));
            }

            // Update timestamps
            entry_info.modify_time = now;
            entry_info.create_time = now; // ctime should also be updated

            // Attempt atomic update using mod_revision for precise CAS
            let txn = Txn::new()
                .when(vec![Compare::mod_revision(
                    reverse_key.as_bytes(),
                    CompareOp::Equal,
                    mod_revision,
                )])
                .and_then(vec![TxnOp::put(
                    reverse_key.as_bytes(),
                    serde_json::to_vec(&entry_info).map_err(|e| {
                        MetaError::Internal(format!(
                            "Failed to serialize directory entry info: {}",
                            e
                        ))
                    })?,
                    None,
                )]);

            match client.txn(txn).await {
                Ok(resp) if resp.succeeded() => {
                    return Ok(());
                }
                Ok(_resp) => {
                    // Transaction failed due to CAS conflict
                    if retry >= max_retries - 1 {
                        return Err(MetaError::Internal(format!(
                            "Failed to update directory timestamps for {} after {} retries",
                            ino, max_retries
                        )));
                    }
                    // Continue to next retry
                    tokio::time::sleep(std::time::Duration::from_millis(10 * (retry + 1) as u64))
                        .await;
                }
                Err(e) => {
                    return Err(MetaError::Internal(format!(
                        "Failed to update directory timestamps for {}: {}",
                        ino, e
                    )));
                }
            }
        }

        Ok(())
    }
=======
>>>>>>> c73e424b
}

#[async_trait]
impl MetaStore for EtcdMetaStore {
    async fn stat(&self, ino: i64) -> Result<Option<FileAttr>, MetaError> {
        if let Ok(Some(file_meta)) = self.get_file_meta(ino).await {
            let permission = file_meta.permission();
            let kind = if file_meta.symlink_target.is_some() {
                FileType::Symlink
            } else {
                FileType::File
            };
            let size = if let Some(target) = &file_meta.symlink_target {
                target.len() as u64
            } else {
                file_meta.size as u64
            };
            return Ok(Some(FileAttr {
                ino: file_meta.inode,
                size,
                kind,
                mode: permission.mode,
                uid: permission.uid,
                gid: permission.gid,
                atime: file_meta.access_time,
                mtime: file_meta.modify_time,
                ctime: file_meta.create_time,
                nlink: file_meta.nlink as u32,
            }));
        }

        if let Ok(Some(access_meta)) = self.get_access_meta(ino).await {
            let permission = access_meta.permission();
            return Ok(Some(FileAttr {
                ino: access_meta.inode,
                size: 4096,
                kind: FileType::Dir,
                mode: permission.mode,
                uid: permission.uid,
                gid: permission.gid,
                atime: access_meta.access_time,
                mtime: access_meta.modify_time,
                ctime: access_meta.create_time,
                nlink: access_meta.nlink as u32,
            }));
        }

        Ok(None)
    }

    async fn lookup(&self, parent: i64, name: &str) -> Result<Option<i64>, MetaError> {
        let forward_key = Self::etcd_forward_key(parent, name);
        if let Some(entry) = self.etcd_get_json::<EtcdForwardEntry>(&forward_key).await? {
            Ok(Some(entry.inode))
        } else {
            Ok(None)
        }
    }

    async fn lookup_path(&self, path: &str) -> Result<Option<(i64, FileType)>, MetaError> {
        if path == "/" {
            return Ok(Some((1, FileType::Dir)));
        }

        let parts: Vec<&str> = path
            .trim_matches('/')
            .split('/')
            .filter(|p| !p.is_empty())
            .collect();
        let mut current_inode = 1i64;

        for (index, part) in parts.iter().enumerate() {
            let contents = self.get_content_meta(current_inode).await?;

            let found_entry = match contents {
                Some(entries) => entries.into_iter().find(|entry| entry.entry_name == *part),
                None => return Ok(None),
            };

            match found_entry {
                Some(entry) => match entry.entry_type {
                    EntryType::Directory => {
                        current_inode = entry.inode;
                    }
                    EntryType::File => {
                        if index == parts.len() - 1 {
                            return Ok(Some((entry.inode, FileType::File)));
                        } else {
                            return Ok(None);
                        }
                    }
                    EntryType::Symlink => {
                        if index == parts.len() - 1 {
                            return Ok(Some((entry.inode, FileType::Symlink)));
                        } else {
                            return Ok(None);
                        }
                    }
                },
                None => return Ok(None),
            }
        }

        Ok(Some((current_inode, FileType::Dir)))
    }

    async fn readdir(&self, ino: i64) -> Result<Vec<DirEntry>, MetaError> {
        let access_meta = self
            .get_access_meta(ino)
            .await?
            .ok_or(MetaError::NotFound(ino))?;

        let permission = access_meta.permission();
        if !permission.is_directory() {
            return Err(MetaError::NotDirectory(ino));
        }

        let contents = match self.get_content_meta(ino).await? {
            Some(contents) => contents,
            None => return Ok(Vec::new()),
        };

        let mut entries = Vec::new();
        for content in contents {
            let kind = match content.entry_type {
                EntryType::File => FileType::File,
                EntryType::Directory => FileType::Dir,
                EntryType::Symlink => FileType::Symlink,
            };
            entries.push(DirEntry {
                name: content.entry_name,
                ino: content.inode,
                kind,
            });
        }

        Ok(entries)
    }

    async fn mkdir(&self, parent: i64, name: String) -> Result<i64, MetaError> {
        self.create_directory(parent, name).await
    }

    async fn rmdir(&self, parent: i64, name: &str) -> Result<(), MetaError> {
        let forward_key = Self::etcd_forward_key(parent, name);
        let forward_entry: EtcdForwardEntry =
            match self.etcd_get_json::<EtcdForwardEntry>(&forward_key).await? {
                Some(fe) => fe,
                None => return Err(MetaError::NotFound(parent)),
            };

        let child_ino = forward_entry.inode;

        if forward_entry.is_file {
            return Err(MetaError::Internal("Not a directory".to_string()));
        }

        let children_key = Self::etcd_children_key(child_ino);
        if let Some(children) = self.etcd_get_json::<EtcdDirChildren>(&children_key).await?
            && !children.children.is_empty()
        {
            return Err(MetaError::DirectoryNotEmpty(child_ino));
        }

        info!(
            "Deleting directory with transaction: parent={}, name={}, inode={}",
            parent, name, child_ino
        );

        // Step 1: Delete the directory entries first (forward, reverse, children keys)
        // This ensures the directory is properly deleted before updating parent
        let reverse_key = Self::etcd_reverse_key(child_ino);
        let children_key = Self::etcd_children_key(child_ino);
        let delete_keys = vec![
            forward_key.as_str(),
            reverse_key.as_str(),
            children_key.as_str(),
        ];

        match self
            .delete_entry(&forward_key, &delete_keys, child_ino)
            .await
        {
            Ok(_) => {
                // Step 2: Directory deleted successfully, now update parent children map
                // If this fails, forward key is deleted but parent still references it
                // This is acceptable: lookup will fail (forward key gone), no dangling data
                let name_for_closure = name.to_string();

                match self
                    .update_parent_children(
                        parent,
                        move |children| {
                            children.remove(&name_for_closure);
                        },
                        10,
                    )
                    .await
                {
                    Ok(_) => {
                        info!(
                            "Directory deleted successfully: parent={}, name={}, inode={}",
                            parent, name, child_ino
                        );
                        Ok(())
                    }
                    Err(e) => {
                        // Parent update failed, but directory is deleted
                        // Forward key is deleted, so lookup will fail correctly
                        // Log warning but don't fail the operation
                        warn!(
                            "Rmdir succeeded but failed to update parent children map: parent={}, name={}, inode={}, error={}. Forward key deleted, lookup will fail correctly.",
                            parent, name, child_ino, e
                        );
                        // Return success since the directory is effectively deleted
                        // (forward key deleted = directory is unreachable)
                        Ok(())
                    }
                }
            }
            Err(e) => {
                // Deletion failed
                error!(
                    "Directory deletion failed: parent={}, name={}, inode={}, error={}",
                    parent, name, child_ino, e
                );
                Err(e)
            }
        }
    }

    async fn create_file(&self, parent: i64, name: String) -> Result<i64, MetaError> {
        self.create_file_internal(parent, name).await
    }

    async fn link(&self, ino: i64, parent: i64, name: &str) -> Result<FileAttr, MetaError> {
        if ino == 1 {
            return Err(MetaError::NotSupported(
                "cannot create hard links to the root inode".into(),
            ));
        }

        let parent_meta = self
            .get_access_meta(parent)
            .await?
            .ok_or(MetaError::ParentNotFound(parent))?;
        if !parent_meta.permission().is_directory() {
            return Err(MetaError::NotDirectory(parent));
        }

        if self.lookup(parent, name).await?.is_some() {
            return Err(MetaError::AlreadyExists {
                parent,
                name: name.to_string(),
            });
        }

        let reverse_key = Self::etcd_reverse_key(ino);
        let mut entry_info = self
            .etcd_get_json::<EtcdEntryInfo>(&reverse_key)
            .await?
            .ok_or(MetaError::NotFound(ino))?;

        if !entry_info.is_file {
            return Err(MetaError::NotSupported(
                "hard links are only supported for files and symlinks".into(),
            ));
        }
        if entry_info.deleted || entry_info.nlink == 0 {
            return Err(MetaError::NotFound(ino));
        }

        let now = Utc::now().timestamp_nanos_opt().unwrap_or(0);
        entry_info.nlink = entry_info.nlink.saturating_add(1);
        entry_info.modify_time = now;
        entry_info.create_time = now; // Update ctime when creating hard link
        entry_info.parent_inode = parent;
        entry_info.entry_name = name.to_string();
        entry_info.deleted = false;

        let forward_key = Self::etcd_forward_key(parent, name);
        let entry_type = if entry_info.symlink_target.is_some() {
            EntryType::Symlink
        } else {
            EntryType::File
        };
        let forward_entry = EtcdForwardEntry {
            parent_inode: parent,
            name: name.to_string(),
            inode: ino,
            is_file: true,
            entry_type: Some(entry_type),
        };

        let updated_json = serde_json::to_string(&entry_info).map_err(|e| {
            MetaError::Internal(format!(
                "Failed to serialize entry info during link operation: {e}"
            ))
        })?;
        let forward_json = serde_json::to_string(&forward_entry).map_err(|e| {
            MetaError::Internal(format!(
                "Failed to serialize forward entry during link operation: {e}"
            ))
        })?;

        info!(
            "Creating hard link with atomic transaction: src_inode={}, parent={}, name={}",
            ino, parent, name
        );

        let mut client = self.client.clone();
        let txn = Txn::new()
            .when([
                Compare::version(forward_key.clone(), CompareOp::Equal, 0),
                Compare::version(reverse_key.clone(), CompareOp::Greater, 0),
            ])
            .and_then([
                TxnOp::put(forward_key.clone(), forward_json, None),
                TxnOp::put(reverse_key.clone(), updated_json, None),
            ]);

        let resp = client
            .txn(txn)
            .await
            .map_err(|e| MetaError::Internal(format!("Atomic link transaction failed: {e}")))?;

        if !resp.succeeded() {
            if self.lookup(parent, name).await?.is_some() {
                return Err(MetaError::AlreadyExists {
                    parent,
                    name: name.to_string(),
                });
            }
            if self
                .etcd_get_json::<EtcdEntryInfo>(&reverse_key)
                .await?
                .is_none()
            {
                return Err(MetaError::NotFound(ino));
            }
            return Err(MetaError::Internal(
                "Atomic link transaction failed unexpected compare".into(),
            ));
        }

        let name_for_closure = name.to_string();
        let ino_for_closure = ino;
        if let Err(e) = self
            .update_parent_children(
                parent,
                move |children| {
                    children.insert(name_for_closure.clone(), ino_for_closure);
                },
                10,
            )
            .await
        {
            warn!(
                "Link succeeded but failed to update parent children map: parent={}, name={}, inode={}, error={}. Forward key created, lookup remains consistent.",
                parent, name, ino, e
            );
        }

        self.stat(ino).await?.ok_or(MetaError::NotFound(ino))
    }

    async fn symlink(
        &self,
        parent: i64,
        name: &str,
        target: &str,
    ) -> Result<(i64, FileAttr), MetaError> {
        let parent_meta = self
            .get_access_meta(parent)
            .await?
            .ok_or(MetaError::ParentNotFound(parent))?;
        if !parent_meta.permission().is_directory() {
            return Err(MetaError::NotDirectory(parent));
        }

        if self.lookup(parent, name).await?.is_some() {
            return Err(MetaError::AlreadyExists {
                parent,
                name: name.to_string(),
            });
        }

        let inode = self.generate_id(INODE_ID_KEY).await?;
        let now = Utc::now().timestamp_nanos_opt().unwrap_or(0);
        let owner_uid = parent_meta.permission().uid;
        let owner_gid = parent_meta.permission().gid;
        let perm = Permission::new(0o120777, owner_uid, owner_gid);

        let entry_info = EtcdEntryInfo {
            is_file: true,
            size: Some(target.len() as i64),
            version: Some(0),
            permission: perm,
            access_time: now,
            modify_time: now,
            create_time: now,
            nlink: 1,
            parent_inode: parent,
            entry_name: name.to_string(),
            deleted: false,
            symlink_target: Some(target.to_string()),
        };

        let forward_key = Self::etcd_forward_key(parent, name);
        let forward_entry = EtcdForwardEntry {
            parent_inode: parent,
            name: name.to_string(),
            inode,
            is_file: true,
            entry_type: Some(EntryType::Symlink),
        };

        let reverse_key = Self::etcd_reverse_key(inode);
        let forward_json = serde_json::to_string(&forward_entry).map_err(|e| {
            MetaError::Internal(format!("Failed to serialize symlink forward entry: {e}"))
        })?;
        let reverse_json = serde_json::to_string(&entry_info).map_err(|e| {
            MetaError::Internal(format!("Failed to serialize symlink entry info: {e}"))
        })?;

        info!(
            "Creating symlink with transaction: parent={}, name={}, target={} -> inode={}",
            parent, name, target, inode
        );

        let operations = vec![
            (forward_key.as_str(), forward_json.as_str()),
            (reverse_key.as_str(), reverse_json.as_str()),
        ];

        self.create_entry(&forward_key, &operations, parent, name)
            .await?;

        let name_for_closure = name.to_string();
        let inode_for_closure = inode;
        if let Err(e) = self
            .update_parent_children(
                parent,
                move |children| {
                    children.insert(name_for_closure.clone(), inode_for_closure);
                },
                10,
            )
            .await
        {
            error!(
                "Symlink created but failed to update parent children map: parent={}, name={}, inode={}, error={}. Rolling back forward entry.",
                parent, name, inode, e
            );

            let rollback_keys = vec![forward_key.as_str(), reverse_key.as_str()];
            if let Err(rollback_err) = self.delete_entry(&forward_key, &rollback_keys, inode).await
            {
                error!(
                    "Failed to rollback symlink creation after parent update error: inode={}, error={}",
                    inode, rollback_err
                );
            }

            return Err(MetaError::Internal(format!(
                "Failed to update parent children map: {e}"
            )));
        }

        let attr = self.stat(inode).await?.ok_or(MetaError::NotFound(inode))?;
        Ok((inode, attr))
    }

    async fn read_symlink(&self, ino: i64) -> Result<String, MetaError> {
        let reverse_key = Self::etcd_reverse_key(ino);
        let entry_info = self
            .etcd_get_json::<EtcdEntryInfo>(&reverse_key)
            .await?
            .ok_or(MetaError::NotFound(ino))?;

        if entry_info.deleted {
            return Err(MetaError::NotFound(ino));
        }

        entry_info
            .symlink_target
            .ok_or_else(|| MetaError::NotSupported(format!("inode {ino} is not a symbolic link")))
    }

    async fn unlink(&self, parent: i64, name: &str) -> Result<(), MetaError> {
        let mut client = self.client.clone();

        let forward_key = Self::etcd_forward_key(parent, name);
        let forward_entry: EtcdForwardEntry =
            match self.etcd_get_json::<EtcdForwardEntry>(&forward_key).await? {
                Some(fe) => fe,
                None => return Err(MetaError::NotFound(parent)),
            };

        let file_ino = forward_entry.inode;

        if !forward_entry.is_file {
            return Err(MetaError::Internal("Is a directory".to_string()));
        }

        // Get current file metadata
        let reverse_key = Self::etcd_reverse_key(file_ino);
        let mut entry_info: EtcdEntryInfo =
            match self.etcd_get_json::<EtcdEntryInfo>(&reverse_key).await? {
                Some(info) => info,
                None => return Err(MetaError::NotFound(file_ino)),
            };

        // Update file metadata - mark as deleted or decrease nlink
        if entry_info.nlink > 1 {
            // File has multiple links, just decrease nlink
            entry_info.nlink -= 1;
        } else {
            // Last link, mark as deleted
            entry_info.deleted = true;
            entry_info.nlink = 0;
        }

        entry_info.modify_time = Utc::now().timestamp_nanos_opt().unwrap_or(0);

        let updated_json = serde_json::to_string(&entry_info)
            .map_err(|e| MetaError::Internal(format!("Failed to serialize entry info: {}", e)))?;

        info!(
            "Unlinking file with atomic transaction: parent={}, name={}, inode={}",
            parent, name, file_ino
        );

        // Step 1: Perform atomic transaction first (delete forward key, update metadata)
        // This ensures the file is properly marked as deleted before updating parent
        let txn = Txn::new()
            .when([Compare::version(forward_key.clone(), CompareOp::Greater, 0)])
            .and_then([
                TxnOp::delete(forward_key.clone(), None),
                TxnOp::put(reverse_key.clone(), updated_json.clone(), None),
            ]);

        match client.txn(txn).await {
            Ok(resp) if resp.succeeded() => {
                // Step 2: Atomic transaction succeeded, now update parent children map
                // If this fails, forward key is deleted but parent still references it
                // This is acceptable: lookup will fail (forward key gone), no dangling data
                let name_for_closure = name.to_string();

                match self
                    .update_parent_children(
                        parent,
                        move |children| {
                            children.remove(&name_for_closure);
                        },
                        10,
                    )
                    .await
                {
                    Ok(_) => {
                        info!(
                            "File unlinked successfully: parent={}, name={}, inode={}",
                            parent, name, file_ino
                        );
                        Ok(())
                    }
                    Err(e) => {
                        // Parent update failed, but atomic transaction succeeded
                        // Forward key is deleted, so lookup will fail correctly
                        // Log warning but don't fail the operation
                        warn!(
                            "Unlink succeeded but failed to update parent children map: parent={}, name={}, inode={}, error={}. Forward key deleted, lookup will fail correctly.",
                            parent, name, file_ino, e
                        );
                        // Return success since the file is effectively unlinked
                        // (forward key deleted = file is unreachable)
                        Ok(())
                    }
                }
            }
            Ok(_) => {
                // Transaction failed (forward key not found)
                error!(
                    "Atomic unlink transaction failed (file not found): parent={}, name={}, inode={}",
                    parent, name, file_ino
                );
                Err(MetaError::NotFound(file_ino))
            }
            Err(e) => {
                // Transaction error
                error!(
                    "Atomic unlink transaction error: parent={}, name={}, inode={}, error={}",
                    parent, name, file_ino, e
                );
                Err(MetaError::Internal(format!(
                    "Atomic unlink transaction failed: {}",
                    e
                )))
            }
        }
    }

    async fn rename(
        &self,
        old_parent: i64,
        old_name: &str,
        new_parent: i64,
        new_name: String,
    ) -> Result<(), MetaError> {
        let old_forward_key = Self::etcd_forward_key(old_parent, old_name);
        let forward_entry = self
            .etcd_get_json::<EtcdForwardEntry>(&old_forward_key)
            .await?
            .ok_or(MetaError::NotFound(old_parent))?;

        let entry_ino = forward_entry.inode;
        let is_file = forward_entry.is_file;
        let entry_type = forward_entry.entry_type.clone();

        let reverse_key = Self::etcd_reverse_key(entry_ino);
        let mut entry_info = self
            .etcd_get_json::<EtcdEntryInfo>(&reverse_key)
            .await?
            .ok_or(MetaError::NotFound(entry_ino))?;

        // Prepare updated entry info
        entry_info.parent_inode = new_parent;
        entry_info.entry_name = new_name.clone();
        entry_info.modify_time = chrono::Utc::now().timestamp_nanos_opt().unwrap_or(0);
        let updated_reverse_json = serde_json::to_string(&entry_info)?;

        let new_forward_key = Self::etcd_forward_key(new_parent, &new_name);
        let new_forward_entry = EtcdForwardEntry {
            parent_inode: new_parent,
            name: new_name.clone(),
            inode: entry_ino,
            is_file,
            entry_type,
        };
        let new_forward_json = serde_json::to_string(&new_forward_entry)?;

        info!(
            "Renaming with atomic transaction: {} (parent={}) -> {} (parent={}), inode={}",
            old_name, old_parent, new_name, new_parent, entry_ino
        );

        // Atomic transaction: rename forward index AND update reverse index
        let mut client = self.client.clone();
        let txn = Txn::new()
            .when([
                Compare::create_revision(old_forward_key.clone(), CompareOp::NotEqual, 0),
                Compare::create_revision(new_forward_key.clone(), CompareOp::Equal, 0),
            ])
            .and_then([
                TxnOp::put(new_forward_key.clone(), new_forward_json, None),
                TxnOp::delete(old_forward_key.clone(), None),
                TxnOp::put(reverse_key.clone(), updated_reverse_json, None),
            ]);

        let resp = client
            .txn(txn)
            .await
            .map_err(|e| MetaError::Internal(format!("Atomic rename transaction failed: {}", e)))?;

        if !resp.succeeded() {
            // Check which condition failed
            let source_resp = client
                .get(old_forward_key, None)
                .await
                .map_err(|e| MetaError::Internal(format!("Failed to check source: {}", e)))?;

            if source_resp.kvs().is_empty() {
                return Err(MetaError::NotFound(entry_ino));
            } else {
                return Err(MetaError::AlreadyExists {
                    parent: new_parent,
                    name: new_name,
                });
            }
        }

        // Atomic transaction succeeded, now update parent children maps
        // If parent updates fail, forward/reverse keys already reflect the new state
        // This is acceptable: lookup will work correctly with new forward key

        // Update parent children maps
        // Note: Parent children map updates are NOT atomic with the forward/reverse key updates
        // This is a known limitation. If these updates fail:
        // - Forward key points to new location (correct)
        // - Parent children map may be stale (but lookup still works via forward key)
        // - Consider this acceptable as forward key is the source of truth

        if old_parent != new_parent {
            // Different parents: remove from old, add to new
            let old_name_for_closure = old_name.to_string();
            match self
                .update_parent_children(
                    old_parent,
                    move |children| {
                        children.remove(&old_name_for_closure);
                    },
                    10,
                )
                .await
            {
                Ok(_) => {}
                Err(e) => {
                    warn!(
                        "Rename succeeded but failed to update old parent children map: old_parent={}, name={}, inode={}, error={}. Forward key updated, lookup will work correctly.",
                        old_parent, old_name, entry_ino, e
                    );
                    // Don't fail the operation - forward key is already updated
                }
            }

            let new_name_for_closure = new_name.clone();
            let entry_ino_for_closure = entry_ino;
            match self
                .update_parent_children(
                    new_parent,
                    move |children| {
                        children.insert(new_name_for_closure.clone(), entry_ino_for_closure);
                    },
                    10,
                )
                .await
            {
                Ok(_) => {}
                Err(e) => {
                    warn!(
                        "Rename succeeded but failed to update new parent children map: new_parent={}, name={}, inode={}, error={}. Forward key updated, lookup will work correctly.",
                        new_parent, new_name, entry_ino, e
                    );
                    // Don't fail the operation - forward key is already updated
                }
            }
        } else if old_name != new_name {
            // Same parent, different name: single atomic update
            let old_name_for_closure = old_name.to_string();
            let new_name_for_closure = new_name.clone();
            let entry_ino_for_closure = entry_ino;
            match self
                .update_parent_children(
                    new_parent,
                    move |children| {
                        children.remove(&old_name_for_closure);
                        children.insert(new_name_for_closure.clone(), entry_ino_for_closure);
                    },
                    10,
                )
                .await
            {
                Ok(_) => {}
                Err(e) => {
                    warn!(
                        "Rename succeeded but failed to update parent children map: parent={}, old_name={}, new_name={}, inode={}, error={}. Forward key updated, lookup will work correctly.",
                        new_parent, old_name, new_name, entry_ino, e
                    );
                    // Don't fail the operation - forward key is already updated
                }
            }
        }

        // Update parent directory timestamps
        let now = chrono::Utc::now().timestamp_nanos_opt().unwrap_or(0);

        // Update old parent directory timestamps
        if let Err(e) = self.update_directory_timestamps(old_parent, now).await {
            warn!(
                "Rename succeeded but failed to update old parent directory timestamps: old_parent={}, error={}",
                old_parent, e
            );
        }

        // Update new parent directory timestamps
        if let Err(e) = self.update_directory_timestamps(new_parent, now).await {
            warn!(
                "Rename succeeded but failed to update new parent directory timestamps: new_parent={}, error={}",
                new_parent, e
            );
        }

        info!(
            "Rename completed successfully: {} -> {}, inode={}",
            old_name, new_name, entry_ino
        );

        Ok(())
    }

    async fn set_file_size(&self, ino: i64, size: u64) -> Result<(), MetaError> {
        let reverse_key = Self::etcd_reverse_key(ino);
        self.atomic_update(
            &reverse_key,
            |mut entry_info: EtcdEntryInfo| {
                if !entry_info.is_file {
                    return Err(MetaError::Internal(
                        "Cannot set size for directory".to_string(),
                    ));
                }

                entry_info.size = Some(size as i64);
                entry_info.modify_time = chrono::Utc::now().timestamp_nanos_opt().unwrap_or(0);
                Ok((entry_info, ()))
            },
            || Err(MetaError::NotFound(ino)),
            10,
        )
        .await
        .map(|_| ())
    }

    async fn get_parent(&self, ino: i64) -> Result<Option<i64>, MetaError> {
        if ino == 1 {
            return Ok(None);
        }

        let reverse_key = Self::etcd_reverse_key(ino);
        if let Some(entry_info) = self.etcd_get_json::<EtcdEntryInfo>(&reverse_key).await? {
            Ok(Some(entry_info.parent_inode))
        } else {
            Ok(None)
        }
    }

    async fn get_name(&self, ino: i64) -> Result<Option<String>, MetaError> {
        if ino == 1 {
            return Ok(Some("/".to_string()));
        }

        let reverse_key = Self::etcd_reverse_key(ino);
        if let Some(entry_info) = self.etcd_get_json::<EtcdEntryInfo>(&reverse_key).await? {
            Ok(Some(entry_info.entry_name))
        } else {
            Ok(None)
        }
    }

    async fn get_path(&self, ino: i64) -> Result<Option<String>, MetaError> {
        if ino == 1 {
            return Ok(Some("/".to_string()));
        }

        let mut path_parts = Vec::new();
        let mut current_ino = ino;

        loop {
            let reverse_key = Self::etcd_reverse_key(current_ino);

            let entry_info = match self.etcd_get_json::<EtcdEntryInfo>(&reverse_key).await? {
                Some(info) => info,
                None => return Ok(None),
            };

            path_parts.push(entry_info.entry_name);

            let parent = entry_info.parent_inode;
            if parent == 1 {
                break;
            }

            current_ino = parent;
        }

        path_parts.reverse();
        let path = format!("/{}", path_parts.join("/"));
        Ok(Some(path))
    }

    fn root_ino(&self) -> i64 {
        1
    }

    async fn initialize(&self) -> Result<(), MetaError> {
        Ok(())
    }

    async fn get_deleted_files(&self) -> Result<Vec<i64>, MetaError> {
        let mut client = self.client.clone();

        // Get all keys with reverse index prefix "r:"
        let resp = client
            .get(
                "r:".to_string(),
                Some(etcd_client::GetOptions::new().with_prefix()),
            )
            .await
            .map_err(|e| MetaError::Internal(format!("Failed to scan for deleted files: {}", e)))?;

        let mut deleted_files = Vec::new();

        for kv in resp.kvs() {
            if let Ok(entry_info) = serde_json::from_slice::<EtcdEntryInfo>(kv.value()) {
                // Only include files that are marked as deleted
                if entry_info.is_file && entry_info.deleted {
                    // Extract inode from key (format: "r:{inode}")
                    let key_str = String::from_utf8_lossy(kv.key());
                    if let Some(inode_str) = key_str.strip_prefix("r:")
                        && let Ok(inode) = inode_str.parse::<i64>()
                    {
                        deleted_files.push(inode);
                    }
                }
            }
        }

        Ok(deleted_files)
    }

    async fn remove_file_metadata(&self, ino: i64) -> Result<(), MetaError> {
        let mut client = self.client.clone();

        let reverse_key = Self::etcd_reverse_key(ino);

        // Check if the file exists and is marked as deleted
        let entry_info: EtcdEntryInfo =
            match self.etcd_get_json::<EtcdEntryInfo>(&reverse_key).await? {
                Some(info) => info,
                None => return Err(MetaError::NotFound(ino)),
            };

        if !entry_info.is_file {
            return Err(MetaError::Internal(
                "Cannot remove directory metadata with remove_file_metadata".to_string(),
            ));
        }

        if !entry_info.deleted {
            return Err(MetaError::Internal(
                "File is not marked as deleted".to_string(),
            ));
        }

        // Delete the reverse index entry (file metadata)
        client
            .delete(reverse_key, None)
            .await
            .map_err(|e| MetaError::Internal(format!("Failed to remove file metadata: {}", e)))?;

        Ok(())
    }

    async fn get_slices(&self, chunk_id: u64) -> Result<Vec<SliceDesc>, MetaError> {
        let key = key_for_slice(chunk_id);
        self.etcd_get_json(&key)
            .await
            .map(|e| e.unwrap_or_default())
    }

    async fn append_slice(&self, chunk_id: u64, slice: SliceDesc) -> Result<(), MetaError> {
        let key = key_for_slice(chunk_id);

        // Note that `slice` is `Copy`.
        self.atomic_update(
            &key,
            |mut source: Vec<SliceDesc>| {
                source.push(slice);
                Ok((source, ()))
            },
            || Ok((vec![slice], ())),
            10,
        )
        .await
        .map(|_| ())
    }

    async fn next_id(&self, key: &str) -> Result<i64, MetaError> {
        self.generate_id(key).await
    }

    // ---------- Session lifecycle implementation ----------

    async fn new_session(&self, session_info: SessionInfo) -> Result<Session, MetaError> {
        let session_id = Uuid::now_v7();
        let session_key = Self::etcd_session_key(Some(session_id));
        let session_info_key = Self::etcd_session_info_key(Some(session_id));
        let expire = (Utc::now() + Duration::minutes(5)).timestamp_millis();
        let session = Session {
            session_id,
            session_info: session_info.clone(),
            expire,
        };

        self.etcd_put_json(session_key, &expire).await?;
        self.etcd_put_json(session_info_key, &session_info).await?;

        Ok(session)
    }

    async fn refresh_session(&self, session_id: Uuid) -> Result<(), MetaError> {
        let session_key = Self::etcd_session_key(Some(session_id));
        let new_expire = (Utc::now() + Duration::minutes(5)).timestamp_millis();

        self.atomic_update(
            &session_key,
            |_| Ok((new_expire, session_id)),
            || Ok((new_expire, session_id)),
            3,
        )
        .await?;

        Ok(())
    }

    async fn shutdown_session(&self, session_id: Uuid) -> Result<(), MetaError> {
        let session_key = Self::etcd_session_key(Some(session_id));
        let session_info_key = Self::etcd_session_info_key(Some(session_id));
        let mut client = self.client.clone();
        let txn = Txn::new().and_then(vec![
            TxnOp::delete(session_key, None),
            TxnOp::delete(session_info_key, None),
        ]);
        client
            .txn(txn)
            .await
            .map_err(|err| MetaError::Internal(format!("Error shutting down session: {}", err)))?;
        Ok(())
    }

    async fn cleanup_sessions(&self) -> Result<(), MetaError> {
        let mut client = self.client.clone();
        let resp = client
            .get(
                Self::etcd_session_key(None),
                Some(GetOptions::new().with_prefix()),
            )
            .await
            .map_err(|err| MetaError::Internal(format!("Error getting keys: {}", err)))?;
        let sessions = resp.kvs();
        for session in sessions {
            let session_key = session.key_str().map_err(|err| {
                MetaError::Internal(format!("Error deserializing key to string:{}", err))
            })?;

            let session_id = Self::get_session_id_from_session_key(session_key).ok_or(
                MetaError::Internal(format!("Error parse session id from key: {}", session_key)),
            )?;
            let session_value = session.value_str().map_err(|err| {
                MetaError::Internal(format!("Error deserializing value to string:{}", err))
            })?;
            let session_value: i64 = serde_json::from_str(session_value).map_err(|err| {
                MetaError::Internal(format!("Error deserializing value to JSON:{}", err))
            })?;

            if session_value < Utc::now().timestamp_millis() {
                self.shutdown_session(session_id).await?;
            }
        }
        Ok(())
    }
    async fn get_lock(&self, lock_name: LockName) -> bool {
        let result = self
            .atomic_update::<_, _, i64, bool>(
                &lock_name.to_string(),
                |old| {
                    let now = Utc::now().timestamp_millis();
                    if now > old + Duration::seconds(7).num_milliseconds() {
                        Ok((now, true))
                    } else {
                        Ok((old, false))
                    }
                },
                || {
                    let now = Utc::now().timestamp_millis();
                    Ok((now, true))
                },
                3,
            )
            .await;

        match result {
            Ok(flag) => flag,
            Err(err) => {
                error!("Error getting lock: {}", err);
                false
            }
        }
    }

    async fn set_attr(
        &self,
        ino: i64,
        req: &SetAttrRequest,
        flags: SetAttrFlags,
    ) -> Result<FileAttr, MetaError> {
        let reverse_key = Self::etcd_reverse_key(ino);
        let now = chrono::Utc::now().timestamp_nanos_opt().unwrap_or(0);

        // Retry loop for optimistic locking using etcd's mod_revision
        let max_retries = 10;
        for retry in 0..max_retries {
            let mut client = self.client.clone();

            // Get current entry info with revision for CAS
            let get_resp = client.get(reverse_key.as_str(), None).await.map_err(|e| {
                MetaError::Internal(format!("Failed to get key {}: {}", reverse_key, e))
            })?;

            let kv = get_resp.kvs().first().ok_or(MetaError::NotFound(ino))?;
            let mod_revision = kv.mod_revision();

            let mut entry_info: EtcdEntryInfo =
                serde_json::from_slice(kv.value()).map_err(|e| {
                    MetaError::Internal(format!("Failed to deserialize entry info: {}", e))
                })?;

            let mut ctime_update = false;

            // Apply permission changes
            if let Some(mode) = req.mode {
                entry_info.permission.chmod(mode);
                ctime_update = true;
            }

            if let Some(uid) = req.uid {
                let gid = req.gid.unwrap_or(entry_info.permission.gid);
                entry_info.permission.chown(uid, gid);
                ctime_update = true;
            }

            if req.uid.is_none()
                && let Some(gid) = req.gid
            {
                entry_info.permission.chown(entry_info.permission.uid, gid);
                ctime_update = true;
            }

            // Clear suid/sgid flags
            if flags.contains(SetAttrFlags::CLEAR_SUID) {
                entry_info.permission.mode &= !0o4000;
                ctime_update = true;
            }
            if flags.contains(SetAttrFlags::CLEAR_SGID) {
                entry_info.permission.mode &= !0o2000;
                ctime_update = true;
            }

            // Apply size changes (files only)
            if entry_info.is_file
                && let Some(size_req) = req.size
            {
                let new_size = size_req as i64;
                if entry_info.size != Some(new_size) {
                    entry_info.size = Some(new_size);
                    entry_info.modify_time = now;
                }
                ctime_update = true;
            }

            // Apply time changes
            if flags.contains(SetAttrFlags::SET_ATIME_NOW) {
                entry_info.access_time = now;
                ctime_update = true;
            } else if let Some(atime) = req.atime {
                entry_info.access_time = atime;
                ctime_update = true;
            }

            if flags.contains(SetAttrFlags::SET_MTIME_NOW) {
                entry_info.modify_time = now;
                ctime_update = true;
            } else if let Some(mtime) = req.mtime {
                entry_info.modify_time = mtime;
                ctime_update = true;
            }

            if let Some(ctime) = req.ctime {
                entry_info.create_time = ctime;
            } else if ctime_update {
                entry_info.create_time = now;
            }

            // Attempt atomic update using mod_revision for precise CAS
            let txn = Txn::new()
                .when(vec![Compare::mod_revision(
                    reverse_key.as_bytes(),
                    CompareOp::Equal,
                    mod_revision,
                )])
                .and_then(vec![TxnOp::put(
                    reverse_key.as_bytes(),
                    serde_json::to_vec(&entry_info).map_err(|e| {
                        MetaError::Internal(format!("Failed to serialize entry info: {}", e))
                    })?,
                    None,
                )]);

            match client.txn(txn).await {
                Ok(resp) if resp.succeeded() => {
                    // Success - convert to FileAttr and return
                    let kind = if entry_info.symlink_target.is_some() {
                        FileType::Symlink
                    } else if entry_info.is_file {
                        FileType::File
                    } else {
                        FileType::Dir
                    };

                    let size = if let Some(target) = &entry_info.symlink_target {
                        target.len() as u64
                    } else if entry_info.is_file {
                        entry_info.size.unwrap_or(0).max(0) as u64
                    } else {
                        4096
                    };

                    return Ok(FileAttr {
                        ino,
                        size,
                        kind,
                        mode: entry_info.permission.mode,
                        uid: entry_info.permission.uid,
                        gid: entry_info.permission.gid,
                        atime: entry_info.access_time,
                        mtime: entry_info.modify_time,
                        ctime: entry_info.create_time,
                        nlink: entry_info.nlink,
                    });
                }
                Ok(_) => {
                    // Transaction failed (CAS conflict), retry
                    if retry < max_retries - 1 {
                        warn!(
                            "CAS conflict updating attributes for inode {} (retry {}/{})",
                            ino,
                            retry + 1,
                            max_retries
                        );
                        // Exponential backoff
                        tokio::time::sleep(tokio::time::Duration::from_millis(5 * (1 << retry)))
                            .await;
                        continue;
                    }
                }
                Err(e) => {
                    if retry < max_retries - 1 {
                        warn!(
                            "Failed to update attributes for inode {} (retry {}/{}): {}",
                            ino,
                            retry + 1,
                            max_retries,
                            e
                        );
                        tokio::time::sleep(tokio::time::Duration::from_millis(5 * (1 << retry)))
                            .await;
                        continue;
                    } else {
                        error!(
                            "Failed to update attributes for inode {} after {} retries: {}",
                            ino, max_retries, e
                        );
                        return Err(MetaError::Internal(format!(
                            "Failed to update attributes: {}",
                            e
                        )));
                    }
                }
            }
        }

        Err(MetaError::Internal(format!(
            "Failed to update attributes for inode {} after {} retries (CAS conflicts)",
            ino, max_retries
        )))
    }

    fn as_any(&self) -> &dyn std::any::Any {
        self
    }
}

#[cfg(test)]
mod tests {
    use super::*;
    use crate::chuck::SliceDesc;
    use crate::meta::config::{CacheConfig, ClientOptions, Config, DatabaseConfig, DatabaseType};
    use crate::meta::entities::etcd::{EtcdDirChildren, EtcdEntryInfo};
    use crate::meta::{INODE_ID_KEY, Permission};
    use std::sync::Arc;

    fn test_config() -> Config {
        Config {
            database: DatabaseConfig {
                db_config: DatabaseType::Etcd {
                    urls: vec!["http://127.0.0.1:2379".to_string()],
                },
            },
            cache: CacheConfig::default(),
            client: ClientOptions::default(),
        }
    }

    async fn new_store() -> EtcdMetaStore {
        EtcdMetaStore::from_config(test_config())
            .await
            .expect("connect etcd on 2379")
    }

    #[ignore]
    #[tokio::test]
    async fn atomic_update_creates_and_updates_children_map() {
        let store = new_store().await;
        let parent = 4242;

        store
            .update_parent_children(
                parent,
                |m| {
                    m.insert("child1".into(), 1001);
                },
                5,
            )
            .await
            .unwrap();

        store
            .update_parent_children(
                parent,
                |m| {
                    m.insert("child2".into(), 1002);
                },
                5,
            )
            .await
            .unwrap();

        let key = EtcdMetaStore::etcd_children_key(parent);
        let children = store
            .etcd_get_json::<EtcdDirChildren>(&key)
            .await
            .unwrap()
            .unwrap();
        assert_eq!(children.children.get("child1"), Some(&1001));
        assert_eq!(children.children.get("child2"), Some(&1002));
    }

    #[ignore]
    #[tokio::test]
    async fn set_file_size_updates_mod_time() {
        let store = new_store().await;
        let inode = store.generate_id(INODE_ID_KEY).await.unwrap();
        let now = chrono::Utc::now().timestamp_nanos_opt().unwrap_or(0);

        let entry = EtcdEntryInfo {
            is_file: true,
            size: Some(0),
            version: Some(0),
            access_time: now,
            modify_time: now,
            create_time: now,
            permission: Permission::new(0o644, 0, 0),
            nlink: 1,
            parent_inode: 1,
            entry_name: format!("testfile-{inode}"),
            deleted: false,
            symlink_target: None,
        };
        let reverse_key = EtcdMetaStore::etcd_reverse_key(inode);
        store.etcd_put_json(&reverse_key, &entry).await.unwrap();

        store.set_file_size(inode, 1234).await.unwrap();
        let updated: EtcdEntryInfo = store.etcd_get_json(&reverse_key).await.unwrap().unwrap();
        assert_eq!(updated.size, Some(1234));
        assert!(updated.modify_time >= now);
    }

    #[ignore]
    #[tokio::test]
    async fn append_slice_initializes_and_appends() {
        let store = new_store().await;
        let chunk_id = 7;
        let s1 = SliceDesc {
            slice_id: 1,
            chunk_id,
            offset: 0,
            length: 10,
        };
        let s2 = SliceDesc {
            slice_id: 2,
            chunk_id,
            offset: 10,
            length: 5,
        };

        store.append_slice(chunk_id, s1).await.unwrap();
        store.append_slice(chunk_id, s2).await.unwrap();

        let slices = store.get_slices(chunk_id).await.unwrap();
        assert_eq!(slices.len(), 2);
        assert!(slices.contains(&s1));
        assert!(slices.contains(&s2));
    }

    #[ignore]
    #[tokio::test]
    async fn generate_id_is_concurrent_safe() {
        use std::collections::HashSet;
        let store = Arc::new(new_store().await);
        let key = format!(
            "slayerfs:test_concurrent:{}",
            chrono::Utc::now().timestamp_nanos_opt().unwrap(),
        );

        let ids_per_task = 1000;
        let mut handles = Vec::new();
        for _ in 0..4 {
            let store = Arc::clone(&store);
            let key = key.clone();
            handles.push(tokio::spawn(async move {
                let mut ids = Vec::with_capacity(ids_per_task);
                for _ in 0..ids_per_task {
                    ids.push(store.generate_id(&key).await.expect("generate id"));
                }
                ids
            }));
        }

        let mut ids = Vec::with_capacity(ids_per_task * 4);
        for handle in handles {
            ids.extend(handle.await.expect("join"));
        }

        let unique: HashSet<_> = ids.iter().cloned().collect();
        assert_eq!(unique.len(), ids_per_task * 4);

        let mut unique = unique.into_iter().collect::<Vec<_>>();
        unique.sort();

        let should = (2..=4001).collect::<Vec<_>>();
        assert_eq!(unique, should);
    }
}<|MERGE_RESOLUTION|>--- conflicted
+++ resolved
@@ -9,11 +9,9 @@
 use crate::meta::config::{Config, DatabaseType};
 use crate::meta::entities::etcd::*;
 use crate::meta::entities::*;
-<<<<<<< HEAD
-use crate::meta::store::{DirEntry, FileAttr, MetaError, MetaStore, SetAttrFlags, SetAttrRequest};
-=======
-use crate::meta::store::{DirEntry, FileAttr, LockName, MetaError, MetaStore};
->>>>>>> c73e424b
+use crate::meta::store::{
+    DirEntry, FileAttr, LockName, MetaError, MetaStore, SetAttrFlags, SetAttrRequest,
+};
 use crate::meta::stores::pool::IdPool;
 use crate::meta::{INODE_ID_KEY, Permission};
 use crate::vfs::fs::FileType;
@@ -858,88 +856,6 @@
         .map(|_| ())
         .map_err(|e| MetaError::Internal(format!("Update parent children failed: {e}")))
     }
-<<<<<<< HEAD
-
-    /// Helper method to clean session data
-    async fn clean_session_data(
-        &self,
-        session_key: &str,
-        session_id: u64,
-    ) -> Result<(), MetaError> {
-        // Get session data for logging
-        if let Some(session_data) = self.etcd_get_json::<serde_json::Value>(session_key).await? {
-            info!("Cleaning etcd session: {} -> {}", session_key, session_id);
-
-            // TODO: Implement comprehensive cleanup similar to JuiceFS:
-            // - Release any locks held by this session
-            // - Clean up sustained inodes
-            // - Remove temporary resources
-
-            // Mark session as stale instead of immediate deletion
-            // This allows for recovery and audit trails
-            let mut updated_data = session_data.clone();
-            updated_data["stale"] = serde_json::Value::Bool(true);
-            updated_data["updated_at"] =
-                serde_json::Value::Number(serde_json::Number::from(Utc::now().timestamp_millis()));
-
-            self.etcd_put_json(session_key, &updated_data).await?;
-
-            // Optional: Remove session_id mapping after marking stale
-            let mut client = self.client.clone();
-            if let Err(e) = client
-                .delete(format!("session_id:{}", session_id), None)
-                .await
-            {
-                warn!(
-                    "Failed to remove session_id mapping for {}: {}",
-                    session_id, e
-                );
-            }
-
-            info!("Successfully marked etcd session {} as stale", session_id);
-            Ok(())
-        } else {
-            Err(MetaError::NotFound(session_id as i64))
-        }
-    }
-
-    /// Helper method to find session key by scanning when session_id mapping is not available
-    async fn find_session_key_by_scan(&self, session_id: u64) -> Result<String, MetaError> {
-        let mut client = self.client.clone();
-
-        // Get all session keys
-        let resp = client
-            .get(
-                "session:".to_string(),
-                Some(etcd_client::GetOptions::new().with_prefix()),
-            )
-            .await
-            .map_err(|e| MetaError::Internal(format!("Failed to scan sessions: {}", e)))?;
-
-        for kv in resp.kvs() {
-            let key_str = String::from_utf8_lossy(kv.key());
-
-            // Skip session_id mapping keys
-            if key_str.starts_with("session_id:") {
-                continue;
-            }
-
-            if let Ok(session_data) = serde_json::from_slice::<serde_json::Value>(kv.value())
-                && let Some(stored_id) = session_data.get("id").and_then(|v| v.as_u64())
-                && stored_id == session_id
-            {
-                // Found the session, return the key
-                info!(
-                    "Found etcd session key by scan: {} -> {}",
-                    key_str, session_id
-                );
-                return Ok(key_str.to_string());
-            }
-        }
-
-        Err(MetaError::NotFound(session_id as i64))
-    }
-
     /// Update mtime and ctime for a directory inode
     async fn update_directory_timestamps(&self, ino: i64, now: i64) -> Result<(), MetaError> {
         let reverse_key = Self::etcd_reverse_key(ino);
@@ -1025,8 +941,6 @@
 
         Ok(())
     }
-=======
->>>>>>> c73e424b
 }
 
 #[async_trait]
